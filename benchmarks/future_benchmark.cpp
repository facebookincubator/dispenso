// Copyright (c) Facebook, Inc. and its affiliates.
//
// This source code is licensed under the MIT license found in the
// LICENSE.md file in the root directory of this source tree.

#include <cmath>
#include <future>
#include <iostream>
#include <random>

#include <dispenso/future.h>

#include <folly/executors/CPUThreadPoolExecutor.h>
#include <folly/futures/Future.h>

#include "thread_benchmark_common.h"

constexpr size_t kSmallSize = 13;
constexpr size_t kMediumSize = 16;
constexpr size_t kLargeSize = 19;

struct Node {
  Node* left;
  Node* right;
  uint32_t value;

  void setValue(uint32_t unique_bitset, uint32_t modulo) {
    value = 0;
    for (uint32_t i = 0; i < 32; ++i) {
      value += unique_bitset % modulo;
      unique_bitset /= modulo;
    }
  }
};

class Allocator {
 public:
  void reset(size_t depth) {
    nodes_.resize(std::pow(2, depth) - 1);
    next_.store(0, std::memory_order_release);
  }

  Node* alloc() {
    size_t cur = next_.fetch_add(1, std::memory_order_relaxed);
    return &nodes_[cur];
  }

 private:
  std::vector<Node> nodes_;
  std::atomic<size_t> next_{0};
};

const std::vector<uint32_t>& getModulos() {
  static const std::vector<uint32_t> modulos = []() {
    std::mt19937 mt;
    std::uniform_int_distribution<> dis(2, 55);
    std::vector<uint32_t> m;
    for (size_t i = 0; i < 64; ++i) {
      m.emplace_back(dis(mt));
    }
    return m;
  }();
  return modulos;
}

uint64_t sumTree(Node* root) {
  if (!root) {
    return 0;
  }
  return root->value + sumTree(root->left) + sumTree(root->right);
}

void checkTree(Node* root, uint32_t depth, uint32_t modulo) {
  uint64_t expectedSum = 0;

  uint32_t num = std::pow(2, depth);
  for (uint32_t i = 0; i < num; ++i) {
    auto bitset = i;
    while (bitset) {
      expectedSum += bitset % modulo;
      bitset /= modulo;
    }
  }

  uint64_t actual = sumTree(root);
  if (actual != expectedSum) {
    std::cerr << "Mismatch! " << expectedSum << " vs " << actual << std::endl;
    std::abort();
  }
}

Node* serialTree(Allocator& allocator, uint32_t depth, uint32_t bitset, uint32_t modulo) {
  --depth;
  Node* node = allocator.alloc();
  node->setValue(bitset, modulo);
  if (!depth) {
    node->left = nullptr;
    node->right = nullptr;
    return node;
  }
  node->left = serialTree(allocator, depth, (bitset << 1), modulo);
  node->right = serialTree(allocator, depth, (bitset << 1) | 1, modulo);

  return node;
}

template <size_t depth>
void BM_serial_tree(benchmark::State& state) {
  Allocator alloc;
  alloc.reset(depth);
  getModulos();

  uint32_t modulo;

  Node* root;

  size_t m = 0;

  for (auto _ : state) {
    alloc.reset(depth);
    modulo = getModulos()[m];
    root = serialTree(alloc, depth, 1, modulo);
    m = (m + 1 == getModulos().size()) ? 0 : m + 1;
  }

  checkTree(root, depth, modulo);
}

Node* stdTree(Allocator& allocator, uint32_t depth, uint32_t bitset, uint32_t modulo) {
  --depth;
  Node* node = allocator.alloc();
  node->setValue(bitset, modulo);
  if (!depth) {
    node->left = nullptr;
    node->right = nullptr;
    return node;
  }
  auto left = std::async([&]() { return stdTree(allocator, depth, (bitset << 1), modulo); });
  auto right = std::async([&]() { return stdTree(allocator, depth, (bitset << 1) | 1, modulo); });
  node->left = left.get();
  node->right = right.get();

  return node;
}

template <size_t depth>
void BM_std_tree(benchmark::State& state) {
  Allocator alloc;
  alloc.reset(depth);
  getModulos();

  uint32_t modulo;

  Node* root;

  size_t m = 0;

  for (auto _ : state) {
    alloc.reset(depth);
    modulo = getModulos()[m];
    root = stdTree(alloc, depth, 1, modulo);
    m = (m + 1 == getModulos().size()) ? 0 : m + 1;
  }

  checkTree(root, depth, modulo);
}

Node* dispensoTree(Allocator& allocator, uint32_t depth, uint32_t bitset, uint32_t modulo) {
  --depth;
  Node* node = allocator.alloc();
  node->setValue(bitset, modulo);
  if (!depth) {
    node->left = nullptr;
    node->right = nullptr;
    return node;
  }

  auto left =
      dispenso::async([&]() { return dispensoTree(allocator, depth, (bitset << 1), modulo); });
  auto right =
      dispenso::async([&]() { return dispensoTree(allocator, depth, (bitset << 1) | 1, modulo); });
  node->left = left.get();
  node->right = right.get();

  return node;
}

template <size_t depth>
void BM_dispenso_tree(benchmark::State& state) {
  Allocator alloc;
  alloc.reset(depth);
  getModulos();
  dispenso::globalThreadPool();

  uint32_t modulo;

  Node* root;

  size_t m = 0;

  for (auto _ : state) {
    alloc.reset(depth);
    modulo = getModulos()[m];
    root = dispensoTree(alloc, depth, 1, modulo);
    m = (m + 1 == getModulos().size()) ? 0 : m + 1;
  }

  checkTree(root, depth, modulo);
}

folly::SemiFuture<folly::Unit> follyTree(
    folly::Executor* exec,
    Node* node,
    Allocator* allocator,
    uint32_t depth,
    uint32_t bitset,
    uint32_t modulo) {
  --depth;
  node->setValue(bitset, modulo);

  if (!depth) {
    node->left = nullptr;
    node->right = nullptr;
    return folly::Unit{};
  }

  node->left = allocator->alloc();
  node->right = allocator->alloc();

  return folly::via(
             exec,
             [=]() {
<<<<<<< HEAD
               return folly::collect(
=======
               return folly::collectAll(
>>>>>>> 665b1852
                          follyTree(exec, node->left, allocator, depth, bitset << 1, modulo),
                          follyTree(exec, node->right, allocator, depth, bitset << 1 | 1, modulo))
                   .unit();
             })
      .semi();
}

template <size_t depth>
void BM_folly_tree(benchmark::State& state) {
  folly::CPUThreadPoolExecutor follyExec{std::thread::hardware_concurrency()};
  Allocator alloc;
  alloc.reset(depth);

  uint32_t modulo;

  Node root;

  size_t m = 0;

  for (auto _ : state) {
    alloc.reset(depth);
    modulo = getModulos()[m];
    follyTree(&follyExec, &root, &alloc, depth, 1, modulo).via(&follyExec).get();
    m = (m + 1 == getModulos().size()) ? 0 : m + 1;
  }
  checkTree(&root, depth, modulo);
}

void dispensoTaskSetTree(
    dispenso::ConcurrentTaskSet& tasks,
    Node* node,
    Allocator& allocator,
    uint32_t depth,
    uint32_t bitset,
    uint32_t modulo) {
  node->setValue(bitset, modulo);
  --depth;

  if (!depth) {
    node->left = nullptr;
    node->right = nullptr;
    return;
  }

  tasks.schedule([&tasks, &allocator, node, depth, bitset, modulo]() {
    node->left = allocator.alloc();
    dispensoTaskSetTree(tasks, node->left, allocator, depth, (bitset << 1), modulo);
  });
  tasks.schedule([&tasks, &allocator, node, depth, bitset, modulo]() {
    node->right = allocator.alloc();
    dispensoTaskSetTree(tasks, node->right, allocator, depth, (bitset << 1) | 1, modulo);
  });
}

template <size_t depth>
void BM_taskset_tree(benchmark::State& state) {
  Allocator alloc;
  alloc.reset(depth);
  getModulos();

  uint32_t modulo;
  Node root;

  dispenso::ConcurrentTaskSet tasks(dispenso::globalThreadPool());

  size_t m = 0;

  for (auto _ : state) {
    alloc.reset(depth);
    modulo = getModulos()[m];
    dispensoTaskSetTree(tasks, &root, alloc, depth, 1, modulo);
    tasks.wait();
    m = (m + 1 == getModulos().size()) ? 0 : m + 1;
  }

  checkTree(&root, depth, modulo);
}

void dispensoTaskSetTreeOpt(
    dispenso::ConcurrentTaskSet& tasks,
    Node* node,
    Allocator& allocator,
    uint32_t depth,
    uint32_t bitset,
    uint32_t modulo) {
  node->setValue(bitset, modulo);
  --depth;

  if (depth < 5) {
    node->left = serialTree(allocator, depth, (bitset << 1), modulo);
    node->right = serialTree(allocator, depth, (bitset << 1) | 1, modulo);
    return;
  }

  tasks.schedule([&tasks, &allocator, node, depth, bitset, modulo]() {
    node->left = allocator.alloc();
    dispensoTaskSetTreeOpt(tasks, node->left, allocator, depth, (bitset << 1), modulo);
  });
  tasks.schedule([&tasks, &allocator, node, depth, bitset, modulo]() {
    node->right = allocator.alloc();
    dispensoTaskSetTreeOpt(tasks, node->right, allocator, depth, (bitset << 1) | 1, modulo);
  });
}

template <size_t depth>
void BM_tasksetopt_tree(benchmark::State& state) {
  Allocator alloc;
  alloc.reset(depth);
  getModulos();

  uint32_t modulo;
  Node root;

  dispenso::ConcurrentTaskSet tasks(dispenso::globalThreadPool());

  size_t m = 0;

  for (auto _ : state) {
    alloc.reset(depth);
    modulo = getModulos()[m];
    dispensoTaskSetTreeOpt(tasks, &root, alloc, depth, 1, modulo);
    tasks.wait();
    m = (m + 1 == getModulos().size()) ? 0 : m + 1;
  }

  checkTree(&root, depth, modulo);
}

dispenso::Future<Node*>
dispensoTreeWhenAll(Allocator& allocator, uint32_t depth, uint32_t bitset, uint32_t modulo) {
  --depth;
  Node* node = allocator.alloc();
  node->setValue(bitset, modulo);
  if (!depth) {
    node->left = nullptr;
    node->right = nullptr;
    return dispenso::make_ready_future(node);
  }

  auto left = dispenso::async([depth, bitset, modulo, &allocator]() {
    return dispensoTreeWhenAll(allocator, depth, (bitset << 1), modulo);
  });
  auto right = dispenso::async([depth, bitset, modulo, &allocator]() {
    return dispensoTreeWhenAll(allocator, depth, (bitset << 1) | 1, modulo);
  });
  return dispenso::when_all(left, right).then([node](auto&& both) {
    auto& tuple = both.get();
    node->left = std::get<0>(tuple).get().get();
    node->right = std::get<1>(tuple).get().get();
    return node;
  });
}

template <size_t depth>
void BM_dispenso_tree_when_all(benchmark::State& state) {
  Allocator alloc;
  alloc.reset(depth);
  getModulos();
  dispenso::globalThreadPool();

  uint32_t modulo;

  Node* root;

  size_t m = 0;

  for (auto _ : state) {
    alloc.reset(depth);
    modulo = getModulos()[m];
    root = dispensoTreeWhenAll(alloc, depth, 1, modulo).get();
    m = (m + 1 == getModulos().size()) ? 0 : m + 1;
  }

  checkTree(root, depth, modulo);
}

BENCHMARK_TEMPLATE(BM_serial_tree, kSmallSize)->UseRealTime();
BENCHMARK_TEMPLATE(BM_serial_tree, kMediumSize)->UseRealTime();
BENCHMARK_TEMPLATE(BM_serial_tree, kLargeSize)->UseRealTime();

BENCHMARK_TEMPLATE(BM_std_tree, kSmallSize)->UseRealTime();
BENCHMARK_TEMPLATE(BM_std_tree, kMediumSize)->UseRealTime();
BENCHMARK_TEMPLATE(BM_std_tree, kLargeSize)->UseRealTime();

BENCHMARK_TEMPLATE(BM_folly_tree, kSmallSize)->UseRealTime();
BENCHMARK_TEMPLATE(BM_folly_tree, kMediumSize)->UseRealTime();
BENCHMARK_TEMPLATE(BM_folly_tree, kLargeSize)->UseRealTime();

BENCHMARK_TEMPLATE(BM_dispenso_tree, kSmallSize)->UseRealTime();
BENCHMARK_TEMPLATE(BM_dispenso_tree, kMediumSize)->UseRealTime();
BENCHMARK_TEMPLATE(BM_dispenso_tree, kLargeSize)->UseRealTime();

BENCHMARK_TEMPLATE(BM_taskset_tree, kSmallSize)->UseRealTime();
BENCHMARK_TEMPLATE(BM_taskset_tree, kMediumSize)->UseRealTime();
BENCHMARK_TEMPLATE(BM_taskset_tree, kLargeSize)->UseRealTime();

BENCHMARK_TEMPLATE(BM_tasksetopt_tree, kSmallSize)->UseRealTime();
BENCHMARK_TEMPLATE(BM_tasksetopt_tree, kMediumSize)->UseRealTime();
BENCHMARK_TEMPLATE(BM_tasksetopt_tree, kLargeSize)->UseRealTime();

BENCHMARK_TEMPLATE(BM_dispenso_tree_when_all, kSmallSize)->UseRealTime();
BENCHMARK_TEMPLATE(BM_dispenso_tree_when_all, kMediumSize)->UseRealTime();
BENCHMARK_TEMPLATE(BM_dispenso_tree_when_all, kLargeSize)->UseRealTime();

BENCHMARK_MAIN();<|MERGE_RESOLUTION|>--- conflicted
+++ resolved
@@ -230,11 +230,7 @@
   return folly::via(
              exec,
              [=]() {
-<<<<<<< HEAD
-               return folly::collect(
-=======
                return folly::collectAll(
->>>>>>> 665b1852
                           follyTree(exec, node->left, allocator, depth, bitset << 1, modulo),
                           follyTree(exec, node->right, allocator, depth, bitset << 1 | 1, modulo))
                    .unit();
