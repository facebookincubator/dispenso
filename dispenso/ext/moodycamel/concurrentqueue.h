// Provides a C++11 implementation of a multi-producer, multi-consumer lock-free queue.
// An overview, including benchmark results, is provided here:
//     http://moodycamel.com/blog/2014/a-fast-general-purpose-lock-free-queue-for-c++
// The full design is also described in excruciating detail at:
//    http://moodycamel.com/blog/2014/detailed-design-of-a-lock-free-queue

// Simplified BSD license:
// Copyright (c) 2013-2020, Cameron Desrochers.
// All rights reserved.
//
// Redistribution and use in source and binary forms, with or without modification,
// are permitted provided that the following conditions are met:
//
// - Redistributions of source code must retain the above copyright notice, this list of
// conditions and the following disclaimer.
// - Redistributions in binary form must reproduce the above copyright notice, this list of
// conditions and the following disclaimer in the documentation and/or other materials
// provided with the distribution.
//
// THIS SOFTWARE IS PROVIDED BY THE COPYRIGHT HOLDERS AND CONTRIBUTORS "AS IS" AND ANY
// EXPRESS OR IMPLIED WARRANTIES, INCLUDING, BUT NOT LIMITED TO, THE IMPLIED WARRANTIES OF
// MERCHANTABILITY AND FITNESS FOR A PARTICULAR PURPOSE ARE DISCLAIMED. IN NO EVENT SHALL
// THE COPYRIGHT HOLDER OR CONTRIBUTORS BE LIABLE FOR ANY DIRECT, INDIRECT, INCIDENTAL,
// SPECIAL, EXEMPLARY, OR CONSEQUENTIAL DAMAGES (INCLUDING, BUT NOT LIMITED TO, PROCUREMENT
// OF SUBSTITUTE GOODS OR SERVICES; LOSS OF USE, DATA, OR PROFITS; OR BUSINESS INTERRUPTION)
// HOWEVER CAUSED AND ON ANY THEORY OF LIABILITY, WHETHER IN CONTRACT, STRICT LIABILITY, OR
// TORT (INCLUDING NEGLIGENCE OR OTHERWISE) ARISING IN ANY WAY OUT OF THE USE OF THIS SOFTWARE,
// EVEN IF ADVISED OF THE POSSIBILITY OF SUCH DAMAGE.

// Also dual-licensed under the Boost Software License (see LICENSE.md)

#pragma once

#if defined(__GNUC__)
// Disable -Wconversion warnings (spuriously triggered when Traits::size_t and
// Traits::index_t are set to < 32 bits, causing integer promotion, causing warnings
// upon assigning any computed values)
#pragma GCC diagnostic push
#pragma GCC diagnostic ignored "-Wconversion"

#ifdef MCDBGQ_USE_RELACY
#pragma GCC diagnostic ignored "-Wint-to-pointer-cast"
#endif
#endif

#if defined(__APPLE__)
#include "TargetConditionals.h"
#endif

#ifdef MCDBGQ_USE_RELACY
#include "relacy/relacy_std.hpp"
#include "relacy_shims.h"
// We only use malloc/free anyway, and the delete macro messes up `= delete` method declarations.
// We'll override the default trait malloc ourselves without a macro.
#undef new
#undef delete
#undef malloc
#undef free
#else
#include <atomic> // Requires C++11. Sorry VS2010.
#include <cassert>
#endif
#include <algorithm>
#include <array>
#include <climits> // for CHAR_BIT
#include <cstddef> // for max_align_t
#include <cstdint>
#include <cstdlib>
#include <limits>
#include <thread> // partly for __WINPTHREADS_VERSION if on MinGW-w64 w/ POSIX threading
#include <type_traits>
#include <utility>

// Platform-specific definitions of a numeric thread ID type and an invalid value
namespace moodycamel {
namespace details {
template <typename thread_id_t>
struct thread_id_converter {
  typedef thread_id_t thread_id_numeric_size_t;
  typedef thread_id_t thread_id_hash_t;
  static thread_id_hash_t prehash(thread_id_t const& x) {
    return x;
  }
};
} // namespace details
} // namespace moodycamel
#if defined(MCDBGQ_USE_RELACY)
namespace moodycamel {
namespace details {
typedef std::uint32_t thread_id_t;
static const thread_id_t invalid_thread_id = 0xFFFFFFFFU;
static const thread_id_t invalid_thread_id2 = 0xFFFFFFFEU;
static inline thread_id_t thread_id() {
  return rl::thread_index();
}
} // namespace details
} // namespace moodycamel
#elif defined(_WIN32) || defined(__WINDOWS__) || defined(__WIN32__)
// No sense pulling in windows.h in a header, we'll manually declare the function
// we use and rely on backwards-compatibility for this not to break
extern "C" __declspec(dllimport) unsigned long __stdcall GetCurrentThreadId(void);
namespace moodycamel {
namespace details {
static_assert(
    sizeof(unsigned long) == sizeof(std::uint32_t),
    "Expected size of unsigned long to be 32 bits on Windows");
typedef std::uint32_t thread_id_t;
static const thread_id_t invalid_thread_id =
    0; // See http://blogs.msdn.com/b/oldnewthing/archive/2004/02/23/78395.aspx
static const thread_id_t invalid_thread_id2 =
    0xFFFFFFFFU; // Not technically guaranteed to be invalid, but is never used in practice. Note
                 // that all Win32 thread IDs are presently multiples of 4.
static inline thread_id_t thread_id() {
  return static_cast<thread_id_t>(::GetCurrentThreadId());
}
} // namespace details
} // namespace moodycamel
#elif defined(__arm__) || defined(_M_ARM) || defined(__aarch64__) || \
    (defined(__APPLE__) && TARGET_OS_IPHONE)
namespace moodycamel {
namespace details {
static_assert(
    sizeof(std::thread::id) == 4 || sizeof(std::thread::id) == 8,
    "std::thread::id is expected to be either 4 or 8 bytes");

typedef std::thread::id thread_id_t;
static const thread_id_t invalid_thread_id; // Default ctor creates invalid ID

// Note we don't define a invalid_thread_id2 since std::thread::id doesn't have one; it's
// only used if MOODYCAMEL_CPP11_THREAD_LOCAL_SUPPORTED is defined anyway, which it won't
// be.
static inline thread_id_t thread_id() {
  return std::this_thread::get_id();
}

template <std::size_t>
struct thread_id_size {};
template <>
struct thread_id_size<4> {
  typedef std::uint32_t numeric_t;
};
template <>
struct thread_id_size<8> {
  typedef std::uint64_t numeric_t;
};

template <>
struct thread_id_converter<thread_id_t> {
  typedef thread_id_size<sizeof(thread_id_t)>::numeric_t thread_id_numeric_size_t;
#ifndef __APPLE__
  typedef std::size_t thread_id_hash_t;
#else
  typedef thread_id_numeric_size_t thread_id_hash_t;
#endif

  static thread_id_hash_t prehash(thread_id_t const& x) {
#ifndef __APPLE__
    return std::hash<std::thread::id>()(x);
#else
    return *reinterpret_cast<thread_id_hash_t const*>(&x);
#endif
  }
};
} // namespace details
} // namespace moodycamel
#else
// Use a nice trick from this answer: http://stackoverflow.com/a/8438730/21475
// In order to get a numeric thread ID in a platform-independent way, we use a thread-local
// static variable's address as a thread identifier :-)
#if defined(__GNUC__) || defined(__INTEL_COMPILER)
#define MOODYCAMEL_THREADLOCAL __thread
#elif defined(_MSC_VER)
#define MOODYCAMEL_THREADLOCAL __declspec(thread)
#else
// Assume C++11 compliant compiler
#define MOODYCAMEL_THREADLOCAL thread_local
#endif
namespace moodycamel {
namespace details {
typedef std::uintptr_t thread_id_t;
static const thread_id_t invalid_thread_id = 0; // Address can't be nullptr
static const thread_id_t invalid_thread_id2 =
    1; // Member accesses off a null pointer are also generally invalid. Plus it's not aligned.
inline thread_id_t thread_id() {
  static MOODYCAMEL_THREADLOCAL int x;
  return reinterpret_cast<thread_id_t>(&x);
}
} // namespace details
} // namespace moodycamel
#endif

// Constexpr if
#ifndef MOODYCAMEL_CONSTEXPR_IF
#if (defined(_MSC_VER) && defined(_HAS_CXX17) && _HAS_CXX17) || __cplusplus > 201402L
#define MOODYCAMEL_CONSTEXPR_IF if constexpr
#define MOODYCAMEL_MAYBE_UNUSED [[maybe_unused]]
#else
#define MOODYCAMEL_CONSTEXPR_IF if
#define MOODYCAMEL_MAYBE_UNUSED
#endif
#endif

// Exceptions
#ifndef MOODYCAMEL_EXCEPTIONS_ENABLED
#if (defined(_MSC_VER) && defined(_CPPUNWIND)) || (defined(__GNUC__) && defined(__EXCEPTIONS)) || \
    (!defined(_MSC_VER) && !defined(__GNUC__))
#define MOODYCAMEL_EXCEPTIONS_ENABLED
#endif
#endif
#ifdef MOODYCAMEL_EXCEPTIONS_ENABLED
#define MOODYCAMEL_TRY try
#define MOODYCAMEL_CATCH(...) catch (__VA_ARGS__)
#define MOODYCAMEL_RETHROW throw
#define MOODYCAMEL_THROW(expr) throw(expr)
#else
#define MOODYCAMEL_TRY MOODYCAMEL_CONSTEXPR_IF(true)
#define MOODYCAMEL_CATCH(...) else MOODYCAMEL_CONSTEXPR_IF(false)
#define MOODYCAMEL_RETHROW
#define MOODYCAMEL_THROW(expr)
#endif

#ifndef MOODYCAMEL_NOEXCEPT
#if !defined(MOODYCAMEL_EXCEPTIONS_ENABLED)
#define MOODYCAMEL_NOEXCEPT
#define MOODYCAMEL_NOEXCEPT_CTOR(type, valueType, expr) true
#define MOODYCAMEL_NOEXCEPT_ASSIGN(type, valueType, expr) true
#elif defined(_MSC_VER) && defined(_NOEXCEPT) && _MSC_VER < 1800
// VS2012's std::is_nothrow_[move_]constructible is broken and returns true when it shouldn't :-(
// We have to assume *all* non-trivial constructors may throw on VS2012!
#define MOODYCAMEL_NOEXCEPT _NOEXCEPT
#define MOODYCAMEL_NOEXCEPT_CTOR(type, valueType, expr)                                  \
  (std::is_rvalue_reference<valueType>::value && std::is_move_constructible<type>::value \
       ? std::is_trivially_move_constructible<type>::value                               \
       : std::is_trivially_copy_constructible<type>::value)
#define MOODYCAMEL_NOEXCEPT_ASSIGN(type, valueType, expr)                              \
  ((std::is_rvalue_reference<valueType>::value && std::is_move_assignable<type>::value \
        ? std::is_trivially_move_assignable<type>::value ||                            \
            std::is_nothrow_move_assignable<type>::value                               \
        : std::is_trivially_copy_assignable<type>::value ||                            \
            std::is_nothrow_copy_assignable<type>::value) &&                           \
   MOODYCAMEL_NOEXCEPT_CTOR(type, valueType, expr))
#elif defined(_MSC_VER) && defined(_NOEXCEPT) && _MSC_VER < 1900
#define MOODYCAMEL_NOEXCEPT _NOEXCEPT
#define MOODYCAMEL_NOEXCEPT_CTOR(type, valueType, expr)                                  \
  (std::is_rvalue_reference<valueType>::value && std::is_move_constructible<type>::value \
       ? std::is_trivially_move_constructible<type>::value ||                            \
           std::is_nothrow_move_constructible<type>::value                               \
       : std::is_trivially_copy_constructible<type>::value ||                            \
           std::is_nothrow_copy_constructible<type>::value)
#define MOODYCAMEL_NOEXCEPT_ASSIGN(type, valueType, expr)                              \
  ((std::is_rvalue_reference<valueType>::value && std::is_move_assignable<type>::value \
        ? std::is_trivially_move_assignable<type>::value ||                            \
            std::is_nothrow_move_assignable<type>::value                               \
        : std::is_trivially_copy_assignable<type>::value ||                            \
            std::is_nothrow_copy_assignable<type>::value) &&                           \
   MOODYCAMEL_NOEXCEPT_CTOR(type, valueType, expr))
#else
#define MOODYCAMEL_NOEXCEPT noexcept
#define MOODYCAMEL_NOEXCEPT_CTOR(type, valueType, expr) noexcept(expr)
#define MOODYCAMEL_NOEXCEPT_ASSIGN(type, valueType, expr) noexcept(expr)
#endif
#endif

#ifndef MOODYCAMEL_CPP11_THREAD_LOCAL_SUPPORTED
#ifdef MCDBGQ_USE_RELACY
#define MOODYCAMEL_CPP11_THREAD_LOCAL_SUPPORTED
#else
// VS2013 doesn't support `thread_local`, and MinGW-w64 w/ POSIX threading has a crippling bug:
// http://sourceforge.net/p/mingw-w64/bugs/445 g++ <=4.7 doesn't support thread_local either.
// Finally, iOS/ARM doesn't have support for it either, and g++/ARM allows it to compile but it's
// unconfirmed to actually work
#if (!defined(_MSC_VER) || _MSC_VER >= 1900) &&                                            \
    (!defined(__MINGW32__) && !defined(__MINGW64__) || !defined(__WINPTHREADS_VERSION)) && \
    (!defined(__GNUC__) || __GNUC__ > 4 || (__GNUC__ == 4 && __GNUC_MINOR__ >= 8)) &&      \
    (!defined(__APPLE__) || !TARGET_OS_IPHONE) && !defined(__arm__) && !defined(_M_ARM) && \
    !defined(__aarch64__)
// Assume `thread_local` is fully supported in all other C++11 compilers/platforms
//#define MOODYCAMEL_CPP11_THREAD_LOCAL_SUPPORTED    // always disabled for now since several users
// report having problems with it on
#endif
#endif
#endif

// VS2012 doesn't support deleted functions.
// In this case, we declare the function normally but don't define it. A link error will be
// generated if the function is called.
#ifndef MOODYCAMEL_DELETE_FUNCTION
#if defined(_MSC_VER) && _MSC_VER < 1800
#define MOODYCAMEL_DELETE_FUNCTION
#else
#define MOODYCAMEL_DELETE_FUNCTION = delete
#endif
#endif

namespace moodycamel {
namespace details {
#ifndef MOODYCAMEL_ALIGNAS
// VS2013 doesn't support alignas or alignof, and align() requires a constant literal
#if defined(_MSC_VER) && _MSC_VER <= 1800
#define MOODYCAMEL_ALIGNAS(alignment) __declspec(align(alignment))
#define MOODYCAMEL_ALIGNOF(obj) __alignof(obj)
#define MOODYCAMEL_ALIGNED_TYPE_LIKE(T, obj) \
  typename details::Vs2013Aligned<std::alignment_of<obj>::value, T>::type
template <int Align, typename T>
struct Vs2013Aligned {}; // default, unsupported alignment
template <typename T>
struct Vs2013Aligned<1, T> {
  typedef __declspec(align(1)) T type;
};
template <typename T>
struct Vs2013Aligned<2, T> {
  typedef __declspec(align(2)) T type;
};
template <typename T>
struct Vs2013Aligned<4, T> {
  typedef __declspec(align(4)) T type;
};
template <typename T>
struct Vs2013Aligned<8, T> {
  typedef __declspec(align(8)) T type;
};
template <typename T>
struct Vs2013Aligned<16, T> {
  typedef __declspec(align(16)) T type;
};
template <typename T>
struct Vs2013Aligned<32, T> {
  typedef __declspec(align(32)) T type;
};
template <typename T>
struct Vs2013Aligned<64, T> {
  typedef __declspec(align(64)) T type;
};
template <typename T>
struct Vs2013Aligned<128, T> {
  typedef __declspec(align(128)) T type;
};
template <typename T>
struct Vs2013Aligned<256, T> {
  typedef __declspec(align(256)) T type;
};
#else
template <typename T>
struct identity {
  typedef T type;
};
#define MOODYCAMEL_ALIGNAS(alignment) alignas(alignment)
#define MOODYCAMEL_ALIGNOF(obj) alignof(obj)
#define MOODYCAMEL_ALIGNED_TYPE_LIKE(T, obj) \
  alignas(alignof(obj)) typename details::identity<T>::type
#endif
#endif
} // namespace details
} // namespace moodycamel

<<<<<<< HEAD

// TSAN can false report races in lock-free code.  To enable TSAN to be used from projects that use this one,
// we can apply per-function compile-time suppression.
// See https://clang.llvm.org/docs/ThreadSanitizer.html#has-feature-thread-sanitizer
#if defined(__has_feature)
#if __has_feature(thread_sanitizer)
#define MOODYCAMEL_NO_TSAN __attribute__((no_sanitize("thread")))
#else
#define MOODYCAMEL_NO_TSAN
#endif
#else
#define MOODYCAMEL_NO_TSAN
=======
// TSAN can false report races in lock-free code.  To enable TSAN to be used from projects that use
// this one, we can apply per-function compile-time suppression. See
// https://clang.llvm.org/docs/ThreadSanitizer.html#has-feature-thread-sanitizer
#define MOODYCAMEL_NO_TSAN
#if defined(__has_feature)
#if __has_feature(thread_sanitizer)
#undef MOODYCAMEL_NO_TSAN
#define MOODYCAMEL_NO_TSAN __attribute__((no_sanitize("thread")))
#endif // TSAN
>>>>>>> 665b1852
#endif // TSAN

// Compiler-specific likely/unlikely hints
namespace moodycamel {
namespace details {
#if defined(__GNUC__)
static inline bool(likely)(bool x) {
  return __builtin_expect((x), true);
}
static inline bool(unlikely)(bool x) {
  return __builtin_expect((x), false);
}
#else
static inline bool(likely)(bool x) {
  return x;
}
static inline bool(unlikely)(bool x) {
  return x;
}
#endif
} // namespace details
} // namespace moodycamel

#ifdef MOODYCAMEL_QUEUE_INTERNAL_DEBUG
#include "internal/concurrentqueue_internal_debug.h"
#endif

namespace moodycamel {
namespace details {
template <typename T>
struct const_numeric_max {
  static_assert(std::is_integral<T>::value, "const_numeric_max can only be used with integers");
  static const T value = std::numeric_limits<T>::is_signed
      ? (static_cast<T>(1) << (sizeof(T) * CHAR_BIT - 1)) - static_cast<T>(1)
      : static_cast<T>(-1);
};

#if defined(__GLIBCXX__)
typedef ::max_align_t std_max_align_t; // libstdc++ forgot to add it to std:: for a while
#else
typedef std::max_align_t
    std_max_align_t; // Others (e.g. MSVC) insist it can *only* be accessed via std::
#endif

// Some platforms have incorrectly set max_align_t to a type with <8 bytes alignment even while
// supporting 8-byte aligned scalar values (*cough* 32-bit iOS). Work around this with our own
// union. See issue #64.
typedef union {
  std_max_align_t x;
  long long y;
  void* z;
} max_align_t;
} // namespace details

// Default traits for the ConcurrentQueue. To change some of the
// traits without re-implementing all of them, inherit from this
// struct and shadow the declarations you wish to be different;
// since the traits are used as a template type parameter, the
// shadowed declarations will be used where defined, and the defaults
// otherwise.
struct ConcurrentQueueDefaultTraits {
  // General-purpose size type. std::size_t is strongly recommended.
  typedef std::size_t size_t;

  // The type used for the enqueue and dequeue indices. Must be at least as
  // large as size_t. Should be significantly larger than the number of elements
  // you expect to hold at once, especially if you have a high turnover rate;
  // for example, on 32-bit x86, if you expect to have over a hundred million
  // elements or pump several million elements through your queue in a very
  // short space of time, using a 32-bit type *may* trigger a race condition.
  // A 64-bit int type is recommended in that case, and in practice will
  // prevent a race condition no matter the usage of the queue. Note that
  // whether the queue is lock-free with a 64-int type depends on the whether
  // std::atomic<std::uint64_t> is lock-free, which is platform-specific.
  typedef std::size_t index_t;

  // Internally, all elements are enqueued and dequeued from multi-element
  // blocks; this is the smallest controllable unit. If you expect few elements
  // but many producers, a smaller block size should be favoured. For few producers
  // and/or many elements, a larger block size is preferred. A sane default
  // is provided. Must be a power of 2.
  static const size_t BLOCK_SIZE = 32;

  // For explicit producers (i.e. when using a producer token), the block is
  // checked for being empty by iterating through a list of flags, one per element.
  // For large block sizes, this is too inefficient, and switching to an atomic
  // counter-based approach is faster. The switch is made for block sizes strictly
  // larger than this threshold.
  static const size_t EXPLICIT_BLOCK_EMPTY_COUNTER_THRESHOLD = 32;

  // How many full blocks can be expected for a single explicit producer? This should
  // reflect that number's maximum for optimal performance. Must be a power of 2.
  static const size_t EXPLICIT_INITIAL_INDEX_SIZE = 32;

  // How many full blocks can be expected for a single implicit producer? This should
  // reflect that number's maximum for optimal performance. Must be a power of 2.
  static const size_t IMPLICIT_INITIAL_INDEX_SIZE = 32;

  // The initial size of the hash table mapping thread IDs to implicit producers.
  // Note that the hash is resized every time it becomes half full.
  // Must be a power of two, and either 0 or at least 1. If 0, implicit production
  // (using the enqueue methods without an explicit producer token) is disabled.
  static const size_t INITIAL_IMPLICIT_PRODUCER_HASH_SIZE = 32;

  // Controls the number of items that an explicit consumer (i.e. one with a token)
  // must consume before it causes all consumers to rotate and move on to the next
  // internal queue.
  static const std::uint32_t EXPLICIT_CONSUMER_CONSUMPTION_QUOTA_BEFORE_ROTATE = 256;

  // The maximum number of elements (inclusive) that can be enqueued to a sub-queue.
  // Enqueue operations that would cause this limit to be surpassed will fail. Note
  // that this limit is enforced at the block level (for performance reasons), i.e.
  // it's rounded up to the nearest block size.
  static const size_t MAX_SUBQUEUE_SIZE = details::const_numeric_max<size_t>::value;

  // The number of times to spin before sleeping when waiting on a semaphore.
  // Recommended values are on the order of 1000-10000 unless the number of
  // consumer threads exceeds the number of idle cores (in which case try 0-100).
  // Only affects instances of the BlockingConcurrentQueue.
  static const int MAX_SEMA_SPINS = 10000;

#ifndef MCDBGQ_USE_RELACY
  // Memory allocation can be customized if needed.
  // malloc should return nullptr on failure, and handle alignment like std::malloc.
#if defined(malloc) || defined(free)
  // Gah, this is 2015, stop defining macros that break standard code already!
  // Work around malloc/free being special macros:
  static inline void* WORKAROUND_malloc(size_t size) {
    return malloc(size);
  }
  static inline void WORKAROUND_free(void* ptr) {
    return free(ptr);
  }
  static inline void*(malloc)(size_t size) {
    return WORKAROUND_malloc(size);
  }
  static inline void(free)(void* ptr) {
    return WORKAROUND_free(ptr);
  }
#else
  static inline void* malloc(size_t size) {
    return std::malloc(size);
  }
  static inline void free(void* ptr) {
    return std::free(ptr);
  }
#endif
#else
  // Debug versions when running under the Relacy race detector (ignore
  // these in user code)
  static inline void* malloc(size_t size) {
    return rl::rl_malloc(size, $);
  }
  static inline void free(void* ptr) {
    return rl::rl_free(ptr, $);
  }
#endif
};

// When producing or consuming many elements, the most efficient way is to:
//    1) Use one of the bulk-operation methods of the queue with a token
//    2) Failing that, use the bulk-operation methods without a token
//    3) Failing that, create a token and use that with the single-item methods
//    4) Failing that, use the single-parameter methods of the queue
// Having said that, don't create tokens willy-nilly -- ideally there should be
// a maximum of one token per thread (of each kind).
struct ProducerToken;
struct ConsumerToken;

template <typename T, typename Traits>
class ConcurrentQueue;
template <typename T, typename Traits>
class BlockingConcurrentQueue;
class ConcurrentQueueTests;

namespace details {
struct ConcurrentQueueProducerTypelessBase {
  ConcurrentQueueProducerTypelessBase* next;
  std::atomic<bool> inactive;
  ProducerToken* token;

  ConcurrentQueueProducerTypelessBase() : next(nullptr), inactive(false), token(nullptr) {}
};

template <bool use32>
struct _hash_32_or_64 {
  static inline std::uint32_t hash(std::uint32_t h) {
    // MurmurHash3 finalizer -- see
    // https://code.google.com/p/smhasher/source/browse/trunk/MurmurHash3.cpp Since the thread ID is
    // already unique, all we really want to do is propagate that uniqueness evenly across all the
    // bits, so that we can use a subset of the bits while reducing collisions significantly
    h ^= h >> 16;
    h *= 0x85ebca6b;
    h ^= h >> 13;
    h *= 0xc2b2ae35;
    return h ^ (h >> 16);
  }
};
template <>
struct _hash_32_or_64<1> {
  static inline std::uint64_t hash(std::uint64_t h) {
    h ^= h >> 33;
    h *= 0xff51afd7ed558ccd;
    h ^= h >> 33;
    h *= 0xc4ceb9fe1a85ec53;
    return h ^ (h >> 33);
  }
};
template <std::size_t size>
struct hash_32_or_64 : public _hash_32_or_64<(size > 4)> {};

static inline size_t hash_thread_id(thread_id_t id) {
  static_assert(
      sizeof(thread_id_t) <= 8, "Expected a platform where thread IDs are at most 64-bit values");
  return static_cast<size_t>(
      hash_32_or_64<sizeof(thread_id_converter<thread_id_t>::thread_id_hash_t)>::hash(
          thread_id_converter<thread_id_t>::prehash(id)));
}

template <typename T>
static inline bool circular_less_than(T a, T b) {
#ifdef _MSC_VER
#pragma warning(push)
#pragma warning(disable : 4554)
#endif
  static_assert(
      std::is_integral<T>::value && !std::numeric_limits<T>::is_signed,
      "circular_less_than is intended to be used only with unsigned integer types");
  return static_cast<T>(a - b) >
      static_cast<T>(static_cast<T>(1) << static_cast<T>(sizeof(T) * CHAR_BIT - 1));
#ifdef _MSC_VER
#pragma warning(pop)
#endif
}

template <typename U>
static inline char* align_for(char* ptr) {
  const std::size_t alignment = std::alignment_of<U>::value;
  return ptr + (alignment - (reinterpret_cast<std::uintptr_t>(ptr) % alignment)) % alignment;
}

template <typename T>
static inline T ceil_to_pow_2(T x) {
  static_assert(
      std::is_integral<T>::value && !std::numeric_limits<T>::is_signed,
      "ceil_to_pow_2 is intended to be used only with unsigned integer types");

  // Adapted from http://graphics.stanford.edu/~seander/bithacks.html#RoundUpPowerOf2
  --x;
  x |= x >> 1;
  x |= x >> 2;
  x |= x >> 4;
  for (std::size_t i = 1; i < sizeof(T); i <<= 1) {
    x |= x >> (i << 3);
  }
  ++x;
  return x;
}

template <typename T>
static inline void swap_relaxed(std::atomic<T>& left, std::atomic<T>& right) {
  T temp = std::move(left.load(std::memory_order_relaxed));
  left.store(std::move(right.load(std::memory_order_relaxed)), std::memory_order_relaxed);
  right.store(std::move(temp), std::memory_order_relaxed);
}

template <typename T>
static inline T const& nomove(T const& x) {
  return x;
}

template <bool Enable>
struct nomove_if {
  template <typename T>
  static inline T const& eval(T const& x) {
    return x;
  }
};

template <>
struct nomove_if<false> {
  template <typename U>
  static inline auto eval(U&& x) -> decltype(std::forward<U>(x)) {
    return std::forward<U>(x);
  }
};

template <typename It>
static inline auto deref_noexcept(It& it) MOODYCAMEL_NOEXCEPT -> decltype(*it) {
  return *it;
}

#if defined(__clang__) || !defined(__GNUC__) || __GNUC__ > 4 || \
    (__GNUC__ == 4 && __GNUC_MINOR__ >= 8)
template <typename T>
struct is_trivially_destructible : std::is_trivially_destructible<T> {};
#else
template <typename T>
struct is_trivially_destructible : std::has_trivial_destructor<T> {};
#endif

#ifdef MOODYCAMEL_CPP11_THREAD_LOCAL_SUPPORTED
#ifdef MCDBGQ_USE_RELACY
typedef RelacyThreadExitListener ThreadExitListener;
typedef RelacyThreadExitNotifier ThreadExitNotifier;
#else
struct ThreadExitListener {
  typedef void (*callback_t)(void*);
  callback_t callback;
  void* userData;

  ThreadExitListener* next; // reserved for use by the ThreadExitNotifier
};

class ThreadExitNotifier {
 public:
  static void subscribe(ThreadExitListener* listener) {
    auto& tlsInst = instance();
    listener->next = tlsInst.tail;
    tlsInst.tail = listener;
  }

  static void unsubscribe(ThreadExitListener* listener) {
    auto& tlsInst = instance();
    ThreadExitListener** prev = &tlsInst.tail;
    for (auto ptr = tlsInst.tail; ptr != nullptr; ptr = ptr->next) {
      if (ptr == listener) {
        *prev = ptr->next;
        break;
      }
      prev = &ptr->next;
    }
  }

 private:
  ThreadExitNotifier() : tail(nullptr) {}
  ThreadExitNotifier(ThreadExitNotifier const&) MOODYCAMEL_DELETE_FUNCTION;
  ThreadExitNotifier& operator=(ThreadExitNotifier const&) MOODYCAMEL_DELETE_FUNCTION;

  ~ThreadExitNotifier() {
    // This thread is about to exit, let everyone know!
    assert(
        this == &instance() &&
        "If this assert fails, you likely have a buggy compiler! Change the preprocessor conditions such that MOODYCAMEL_CPP11_THREAD_LOCAL_SUPPORTED is no longer defined.");
    for (auto ptr = tail; ptr != nullptr; ptr = ptr->next) {
      ptr->callback(ptr->userData);
    }
  }

  // Thread-local
  static inline ThreadExitNotifier& instance() {
    static thread_local ThreadExitNotifier notifier;
    return notifier;
  }

 private:
  ThreadExitListener* tail;
};
#endif
#endif

template <typename T>
struct static_is_lock_free_num {
  enum { value = 0 };
};
template <>
struct static_is_lock_free_num<signed char> {
  enum { value = ATOMIC_CHAR_LOCK_FREE };
};
template <>
struct static_is_lock_free_num<short> {
  enum { value = ATOMIC_SHORT_LOCK_FREE };
};
template <>
struct static_is_lock_free_num<int> {
  enum { value = ATOMIC_INT_LOCK_FREE };
};
template <>
struct static_is_lock_free_num<long> {
  enum { value = ATOMIC_LONG_LOCK_FREE };
};
template <>
struct static_is_lock_free_num<long long> {
  enum { value = ATOMIC_LLONG_LOCK_FREE };
};
template <typename T>
struct static_is_lock_free : static_is_lock_free_num<typename std::make_signed<T>::type> {};
template <>
struct static_is_lock_free<bool> {
  enum { value = ATOMIC_BOOL_LOCK_FREE };
};
template <typename U>
struct static_is_lock_free<U*> {
  enum { value = ATOMIC_POINTER_LOCK_FREE };
};
} // namespace details

struct ProducerToken {
  template <typename T, typename Traits>
  explicit ProducerToken(ConcurrentQueue<T, Traits>& queue);

  template <typename T, typename Traits>
  explicit ProducerToken(BlockingConcurrentQueue<T, Traits>& queue);

  ProducerToken(ProducerToken&& other) MOODYCAMEL_NOEXCEPT : producer(other.producer) {
    other.producer = nullptr;
    if (producer != nullptr) {
      producer->token = this;
    }
  }

  inline ProducerToken& operator=(ProducerToken&& other) MOODYCAMEL_NOEXCEPT {
    swap(other);
    return *this;
  }

  void swap(ProducerToken& other) MOODYCAMEL_NOEXCEPT {
    std::swap(producer, other.producer);
    if (producer != nullptr) {
      producer->token = this;
    }
    if (other.producer != nullptr) {
      other.producer->token = &other;
    }
  }

  // A token is always valid unless:
  //     1) Memory allocation failed during construction
  //     2) It was moved via the move constructor
  //        (Note: assignment does a swap, leaving both potentially valid)
  //     3) The associated queue was destroyed
  // Note that if valid() returns true, that only indicates
  // that the token is valid for use with a specific queue,
  // but not which one; that's up to the user to track.
  inline bool valid() const {
    return producer != nullptr;
  }

  ~ProducerToken() {
    if (producer != nullptr) {
      producer->token = nullptr;
      producer->inactive.store(true, std::memory_order_release);
    }
  }

  // Disable copying and assignment
  ProducerToken(ProducerToken const&) MOODYCAMEL_DELETE_FUNCTION;
  ProducerToken& operator=(ProducerToken const&) MOODYCAMEL_DELETE_FUNCTION;

 private:
  template <typename T, typename Traits>
  friend class ConcurrentQueue;
  friend class ConcurrentQueueTests;

 protected:
  details::ConcurrentQueueProducerTypelessBase* producer;
};

struct ConsumerToken {
  template <typename T, typename Traits>
  explicit ConsumerToken(ConcurrentQueue<T, Traits>& q);

  template <typename T, typename Traits>
  explicit ConsumerToken(BlockingConcurrentQueue<T, Traits>& q);

  ConsumerToken(ConsumerToken&& other) MOODYCAMEL_NOEXCEPT
      : initialOffset(other.initialOffset),
        lastKnownGlobalOffset(other.lastKnownGlobalOffset),
        itemsConsumedFromCurrent(other.itemsConsumedFromCurrent),
        currentProducer(other.currentProducer),
        desiredProducer(other.desiredProducer) {}

  inline ConsumerToken& operator=(ConsumerToken&& other) MOODYCAMEL_NOEXCEPT {
    swap(other);
    return *this;
  }

  void swap(ConsumerToken& other) MOODYCAMEL_NOEXCEPT {
    std::swap(initialOffset, other.initialOffset);
    std::swap(lastKnownGlobalOffset, other.lastKnownGlobalOffset);
    std::swap(itemsConsumedFromCurrent, other.itemsConsumedFromCurrent);
    std::swap(currentProducer, other.currentProducer);
    std::swap(desiredProducer, other.desiredProducer);
  }

  // Disable copying and assignment
  ConsumerToken(ConsumerToken const&) MOODYCAMEL_DELETE_FUNCTION;
  ConsumerToken& operator=(ConsumerToken const&) MOODYCAMEL_DELETE_FUNCTION;

 private:
  template <typename T, typename Traits>
  friend class ConcurrentQueue;
  friend class ConcurrentQueueTests;

 private: // but shared with ConcurrentQueue
  std::uint32_t initialOffset;
  std::uint32_t lastKnownGlobalOffset;
  std::uint32_t itemsConsumedFromCurrent;
  details::ConcurrentQueueProducerTypelessBase* currentProducer;
  details::ConcurrentQueueProducerTypelessBase* desiredProducer;
};

// Need to forward-declare this swap because it's in a namespace.
// See
// http://stackoverflow.com/questions/4492062/why-does-a-c-friend-class-need-a-forward-declaration-only-in-other-namespaces
template <typename T, typename Traits>
inline void swap(
    typename ConcurrentQueue<T, Traits>::ImplicitProducerKVP& a,
    typename ConcurrentQueue<T, Traits>::ImplicitProducerKVP& b) MOODYCAMEL_NOEXCEPT;

template <typename T, typename Traits = ConcurrentQueueDefaultTraits>
class ConcurrentQueue {
 public:
  typedef ::moodycamel::ProducerToken producer_token_t;
  typedef ::moodycamel::ConsumerToken consumer_token_t;

  typedef typename Traits::index_t index_t;
  typedef typename Traits::size_t size_t;

  static const size_t BLOCK_SIZE = static_cast<size_t>(Traits::BLOCK_SIZE);
  static const size_t EXPLICIT_BLOCK_EMPTY_COUNTER_THRESHOLD =
      static_cast<size_t>(Traits::EXPLICIT_BLOCK_EMPTY_COUNTER_THRESHOLD);
  static const size_t EXPLICIT_INITIAL_INDEX_SIZE =
      static_cast<size_t>(Traits::EXPLICIT_INITIAL_INDEX_SIZE);
  static const size_t IMPLICIT_INITIAL_INDEX_SIZE =
      static_cast<size_t>(Traits::IMPLICIT_INITIAL_INDEX_SIZE);
  static const size_t INITIAL_IMPLICIT_PRODUCER_HASH_SIZE =
      static_cast<size_t>(Traits::INITIAL_IMPLICIT_PRODUCER_HASH_SIZE);
  static const std::uint32_t EXPLICIT_CONSUMER_CONSUMPTION_QUOTA_BEFORE_ROTATE =
      static_cast<std::uint32_t>(Traits::EXPLICIT_CONSUMER_CONSUMPTION_QUOTA_BEFORE_ROTATE);
#ifdef _MSC_VER
#pragma warning(push)
#pragma warning( \
    disable : 4307) // + integral constant overflow (that's what the ternary expression is for!)
#pragma warning(disable : 4309) // static_cast: Truncation of constant value
#endif
  static const size_t MAX_SUBQUEUE_SIZE =
      (details::const_numeric_max<size_t>::value - static_cast<size_t>(Traits::MAX_SUBQUEUE_SIZE) <
       BLOCK_SIZE)
      ? details::const_numeric_max<size_t>::value
      : ((static_cast<size_t>(Traits::MAX_SUBQUEUE_SIZE) + (BLOCK_SIZE - 1)) / BLOCK_SIZE *
         BLOCK_SIZE);
#ifdef _MSC_VER
#pragma warning(pop)
#endif

  static_assert(
      !std::numeric_limits<size_t>::is_signed && std::is_integral<size_t>::value,
      "Traits::size_t must be an unsigned integral type");
  static_assert(
      !std::numeric_limits<index_t>::is_signed && std::is_integral<index_t>::value,
      "Traits::index_t must be an unsigned integral type");
  static_assert(
      sizeof(index_t) >= sizeof(size_t),
      "Traits::index_t must be at least as wide as Traits::size_t");
  static_assert(
      (BLOCK_SIZE > 1) && !(BLOCK_SIZE & (BLOCK_SIZE - 1)),
      "Traits::BLOCK_SIZE must be a power of 2 (and at least 2)");
  static_assert(
      (EXPLICIT_BLOCK_EMPTY_COUNTER_THRESHOLD > 1) &&
          !(EXPLICIT_BLOCK_EMPTY_COUNTER_THRESHOLD & (EXPLICIT_BLOCK_EMPTY_COUNTER_THRESHOLD - 1)),
      "Traits::EXPLICIT_BLOCK_EMPTY_COUNTER_THRESHOLD must be a power of 2 (and greater than 1)");
  static_assert(
      (EXPLICIT_INITIAL_INDEX_SIZE > 1) &&
          !(EXPLICIT_INITIAL_INDEX_SIZE & (EXPLICIT_INITIAL_INDEX_SIZE - 1)),
      "Traits::EXPLICIT_INITIAL_INDEX_SIZE must be a power of 2 (and greater than 1)");
  static_assert(
      (IMPLICIT_INITIAL_INDEX_SIZE > 1) &&
          !(IMPLICIT_INITIAL_INDEX_SIZE & (IMPLICIT_INITIAL_INDEX_SIZE - 1)),
      "Traits::IMPLICIT_INITIAL_INDEX_SIZE must be a power of 2 (and greater than 1)");
  static_assert(
      (INITIAL_IMPLICIT_PRODUCER_HASH_SIZE == 0) ||
          !(INITIAL_IMPLICIT_PRODUCER_HASH_SIZE & (INITIAL_IMPLICIT_PRODUCER_HASH_SIZE - 1)),
      "Traits::INITIAL_IMPLICIT_PRODUCER_HASH_SIZE must be a power of 2");
  static_assert(
      INITIAL_IMPLICIT_PRODUCER_HASH_SIZE == 0 || INITIAL_IMPLICIT_PRODUCER_HASH_SIZE >= 1,
      "Traits::INITIAL_IMPLICIT_PRODUCER_HASH_SIZE must be at least 1 (or 0 to disable implicit enqueueing)");

 public:
  // Creates a queue with at least `capacity` element slots; note that the
  // actual number of elements that can be inserted without additional memory
  // allocation depends on the number of producers and the block size (e.g. if
  // the block size is equal to `capacity`, only a single block will be allocated
  // up-front, which means only a single producer will be able to enqueue elements
  // without an extra allocation -- blocks aren't shared between producers).
  // This method is not thread safe -- it is up to the user to ensure that the
  // queue is fully constructed before it starts being used by other threads (this
  // includes making the memory effects of construction visible, possibly with a
  // memory barrier).
  explicit ConcurrentQueue(size_t capacity = 6 * BLOCK_SIZE)
      : producerListTail(nullptr),
        producerCount(0),
        initialBlockPoolIndex(0),
        nextExplicitConsumerId(0),
        globalExplicitConsumerOffset(0) {
    implicitProducerHashResizeInProgress.clear(std::memory_order_relaxed);
    populate_initial_implicit_producer_hash();
    populate_initial_block_list(
        capacity / BLOCK_SIZE + ((capacity & (BLOCK_SIZE - 1)) == 0 ? 0 : 1));

#ifdef MOODYCAMEL_QUEUE_INTERNAL_DEBUG
    // Track all the producers using a fully-resolved typed list for
    // each kind; this makes it possible to debug them starting from
    // the root queue object (otherwise wacky casts are needed that
    // don't compile in the debugger's expression evaluator).
    explicitProducers.store(nullptr, std::memory_order_relaxed);
    implicitProducers.store(nullptr, std::memory_order_relaxed);
#endif
  }

  // Computes the correct amount of pre-allocated blocks for you based
  // on the minimum number of elements you want available at any given
  // time, and the maximum concurrent number of each type of producer.
  ConcurrentQueue(size_t minCapacity, size_t maxExplicitProducers, size_t maxImplicitProducers)
      : producerListTail(nullptr),
        producerCount(0),
        initialBlockPoolIndex(0),
        nextExplicitConsumerId(0),
        globalExplicitConsumerOffset(0) {
    implicitProducerHashResizeInProgress.clear(std::memory_order_relaxed);
    populate_initial_implicit_producer_hash();
    size_t blocks =
        (((minCapacity + BLOCK_SIZE - 1) / BLOCK_SIZE) - 1) * (maxExplicitProducers + 1) +
        2 * (maxExplicitProducers + maxImplicitProducers);
    populate_initial_block_list(blocks);

#ifdef MOODYCAMEL_QUEUE_INTERNAL_DEBUG
    explicitProducers.store(nullptr, std::memory_order_relaxed);
    implicitProducers.store(nullptr, std::memory_order_relaxed);
#endif
  }

  // Note: The queue should not be accessed concurrently while it's
  // being deleted. It's up to the user to synchronize this.
  // This method is not thread safe.
  ~ConcurrentQueue() {
    // Destroy producers
    auto ptr = producerListTail.load(std::memory_order_relaxed);
    while (ptr != nullptr) {
      auto next = ptr->next_prod();
      if (ptr->token != nullptr) {
        ptr->token->producer = nullptr;
      }
      destroy(ptr);
      ptr = next;
    }

    // Destroy implicit producer hash tables
    MOODYCAMEL_CONSTEXPR_IF(INITIAL_IMPLICIT_PRODUCER_HASH_SIZE != 0) {
      auto hash = implicitProducerHash.load(std::memory_order_relaxed);
      while (hash != nullptr) {
        auto prev = hash->prev;
        if (prev !=
            nullptr) { // The last hash is part of this object and was not allocated dynamically
          for (size_t i = 0; i != hash->capacity; ++i) {
            hash->entries[i].~ImplicitProducerKVP();
          }
          hash->~ImplicitProducerHash();
          (Traits::free)(hash);
        }
        hash = prev;
      }
    }

    // Destroy global free list
    auto block = freeList.head_unsafe();
    while (block != nullptr) {
      auto next = block->freeListNext.load(std::memory_order_relaxed);
      if (block->dynamicallyAllocated) {
        destroy(block);
      }
      block = next;
    }

    // Destroy initial free list
    destroy_array(initialBlockPool, initialBlockPoolSize);
  }

  // Disable copying and copy assignment
  ConcurrentQueue(ConcurrentQueue const&) MOODYCAMEL_DELETE_FUNCTION;
  ConcurrentQueue& operator=(ConcurrentQueue const&) MOODYCAMEL_DELETE_FUNCTION;

  // Moving is supported, but note that it is *not* a thread-safe operation.
  // Nobody can use the queue while it's being moved, and the memory effects
  // of that move must be propagated to other threads before they can use it.
  // Note: When a queue is moved, its tokens are still valid but can only be
  // used with the destination queue (i.e. semantically they are moved along
  // with the queue itself).
  ConcurrentQueue(ConcurrentQueue&& other) MOODYCAMEL_NOEXCEPT
      : producerListTail(other.producerListTail.load(std::memory_order_relaxed)),
        producerCount(other.producerCount.load(std::memory_order_relaxed)),
        initialBlockPoolIndex(other.initialBlockPoolIndex.load(std::memory_order_relaxed)),
        initialBlockPool(other.initialBlockPool),
        initialBlockPoolSize(other.initialBlockPoolSize),
        freeList(std::move(other.freeList)),
        nextExplicitConsumerId(other.nextExplicitConsumerId.load(std::memory_order_relaxed)),
        globalExplicitConsumerOffset(
            other.globalExplicitConsumerOffset.load(std::memory_order_relaxed)) {
    // Move the other one into this, and leave the other one as an empty queue
    implicitProducerHashResizeInProgress.clear(std::memory_order_relaxed);
    populate_initial_implicit_producer_hash();
    swap_implicit_producer_hashes(other);

    other.producerListTail.store(nullptr, std::memory_order_relaxed);
    other.producerCount.store(0, std::memory_order_relaxed);
    other.nextExplicitConsumerId.store(0, std::memory_order_relaxed);
    other.globalExplicitConsumerOffset.store(0, std::memory_order_relaxed);

#ifdef MOODYCAMEL_QUEUE_INTERNAL_DEBUG
    explicitProducers.store(
        other.explicitProducers.load(std::memory_order_relaxed), std::memory_order_relaxed);
    other.explicitProducers.store(nullptr, std::memory_order_relaxed);
    implicitProducers.store(
        other.implicitProducers.load(std::memory_order_relaxed), std::memory_order_relaxed);
    other.implicitProducers.store(nullptr, std::memory_order_relaxed);
#endif

    other.initialBlockPoolIndex.store(0, std::memory_order_relaxed);
    other.initialBlockPoolSize = 0;
    other.initialBlockPool = nullptr;

    reown_producers();
  }

  inline ConcurrentQueue& operator=(ConcurrentQueue&& other) MOODYCAMEL_NOEXCEPT {
    return swap_internal(other);
  }

  // Swaps this queue's state with the other's. Not thread-safe.
  // Swapping two queues does not invalidate their tokens, however
  // the tokens that were created for one queue must be used with
  // only the swapped queue (i.e. the tokens are tied to the
  // queue's movable state, not the object itself).
  inline void swap(ConcurrentQueue& other) MOODYCAMEL_NOEXCEPT {
    swap_internal(other);
  }

 private:
  ConcurrentQueue& swap_internal(ConcurrentQueue& other) {
    if (this == &other) {
      return *this;
    }

    details::swap_relaxed(producerListTail, other.producerListTail);
    details::swap_relaxed(producerCount, other.producerCount);
    details::swap_relaxed(initialBlockPoolIndex, other.initialBlockPoolIndex);
    std::swap(initialBlockPool, other.initialBlockPool);
    std::swap(initialBlockPoolSize, other.initialBlockPoolSize);
    freeList.swap(other.freeList);
    details::swap_relaxed(nextExplicitConsumerId, other.nextExplicitConsumerId);
    details::swap_relaxed(globalExplicitConsumerOffset, other.globalExplicitConsumerOffset);

    swap_implicit_producer_hashes(other);

    reown_producers();
    other.reown_producers();

#ifdef MOODYCAMEL_QUEUE_INTERNAL_DEBUG
    details::swap_relaxed(explicitProducers, other.explicitProducers);
    details::swap_relaxed(implicitProducers, other.implicitProducers);
#endif

    return *this;
  }

 public:
  // Enqueues a single item (by copying it).
  // Allocates memory if required. Only fails if memory allocation fails (or implicit
  // production is disabled because Traits::INITIAL_IMPLICIT_PRODUCER_HASH_SIZE is 0,
  // or Traits::MAX_SUBQUEUE_SIZE has been defined and would be surpassed).
  // Thread-safe.
  inline bool enqueue(T const& item) {
    MOODYCAMEL_CONSTEXPR_IF(INITIAL_IMPLICIT_PRODUCER_HASH_SIZE == 0) return false;
    else return inner_enqueue<CanAlloc>(item);
  }

  // Enqueues a single item (by moving it, if possible).
  // Allocates memory if required. Only fails if memory allocation fails (or implicit
  // production is disabled because Traits::INITIAL_IMPLICIT_PRODUCER_HASH_SIZE is 0,
  // or Traits::MAX_SUBQUEUE_SIZE has been defined and would be surpassed).
  // Thread-safe.
  inline bool enqueue(T&& item) {
    MOODYCAMEL_CONSTEXPR_IF(INITIAL_IMPLICIT_PRODUCER_HASH_SIZE == 0) return false;
    else return inner_enqueue<CanAlloc>(std::move(item));
  }

  // Enqueues a single item (by copying it) using an explicit producer token.
  // Allocates memory if required. Only fails if memory allocation fails (or
  // Traits::MAX_SUBQUEUE_SIZE has been defined and would be surpassed).
  // Thread-safe.
  inline bool enqueue(producer_token_t const& token, T const& item) {
    return inner_enqueue<CanAlloc>(token, item);
  }

  // Enqueues a single item (by moving it, if possible) using an explicit producer token.
  // Allocates memory if required. Only fails if memory allocation fails (or
  // Traits::MAX_SUBQUEUE_SIZE has been defined and would be surpassed).
  // Thread-safe.
  inline bool enqueue(producer_token_t const& token, T&& item) {
    return inner_enqueue<CanAlloc>(token, std::move(item));
  }

  // Enqueues several items.
  // Allocates memory if required. Only fails if memory allocation fails (or
  // implicit production is disabled because Traits::INITIAL_IMPLICIT_PRODUCER_HASH_SIZE
  // is 0, or Traits::MAX_SUBQUEUE_SIZE has been defined and would be surpassed).
  // Note: Use std::make_move_iterator if the elements should be moved instead of copied.
  // Thread-safe.
  template <typename It>
  bool enqueue_bulk(It itemFirst, size_t count) {
    MOODYCAMEL_CONSTEXPR_IF(INITIAL_IMPLICIT_PRODUCER_HASH_SIZE == 0) return false;
    else return inner_enqueue_bulk<CanAlloc>(itemFirst, count);
  }

  // Enqueues several items using an explicit producer token.
  // Allocates memory if required. Only fails if memory allocation fails
  // (or Traits::MAX_SUBQUEUE_SIZE has been defined and would be surpassed).
  // Note: Use std::make_move_iterator if the elements should be moved
  // instead of copied.
  // Thread-safe.
  template <typename It>
  bool enqueue_bulk(producer_token_t const& token, It itemFirst, size_t count) {
    return inner_enqueue_bulk<CanAlloc>(token, itemFirst, count);
  }

  // Enqueues a single item (by copying it).
  // Does not allocate memory. Fails if not enough room to enqueue (or implicit
  // production is disabled because Traits::INITIAL_IMPLICIT_PRODUCER_HASH_SIZE
  // is 0).
  // Thread-safe.
  inline bool try_enqueue(T const& item) {
    MOODYCAMEL_CONSTEXPR_IF(INITIAL_IMPLICIT_PRODUCER_HASH_SIZE == 0) return false;
    else return inner_enqueue<CannotAlloc>(item);
  }

  // Enqueues a single item (by moving it, if possible).
  // Does not allocate memory (except for one-time implicit producer).
  // Fails if not enough room to enqueue (or implicit production is
  // disabled because Traits::INITIAL_IMPLICIT_PRODUCER_HASH_SIZE is 0).
  // Thread-safe.
  inline bool try_enqueue(T&& item) {
    MOODYCAMEL_CONSTEXPR_IF(INITIAL_IMPLICIT_PRODUCER_HASH_SIZE == 0) return false;
    else return inner_enqueue<CannotAlloc>(std::move(item));
  }

  // Enqueues a single item (by copying it) using an explicit producer token.
  // Does not allocate memory. Fails if not enough room to enqueue.
  // Thread-safe.
  inline bool try_enqueue(producer_token_t const& token, T const& item) {
    return inner_enqueue<CannotAlloc>(token, item);
  }

  // Enqueues a single item (by moving it, if possible) using an explicit producer token.
  // Does not allocate memory. Fails if not enough room to enqueue.
  // Thread-safe.
  inline bool try_enqueue(producer_token_t const& token, T&& item) {
    return inner_enqueue<CannotAlloc>(token, std::move(item));
  }

  // Enqueues several items.
  // Does not allocate memory (except for one-time implicit producer).
  // Fails if not enough room to enqueue (or implicit production is
  // disabled because Traits::INITIAL_IMPLICIT_PRODUCER_HASH_SIZE is 0).
  // Note: Use std::make_move_iterator if the elements should be moved
  // instead of copied.
  // Thread-safe.
  template <typename It>
  bool try_enqueue_bulk(It itemFirst, size_t count) {
    MOODYCAMEL_CONSTEXPR_IF(INITIAL_IMPLICIT_PRODUCER_HASH_SIZE == 0) return false;
    else return inner_enqueue_bulk<CannotAlloc>(itemFirst, count);
  }

  // Enqueues several items using an explicit producer token.
  // Does not allocate memory. Fails if not enough room to enqueue.
  // Note: Use std::make_move_iterator if the elements should be moved
  // instead of copied.
  // Thread-safe.
  template <typename It>
  bool try_enqueue_bulk(producer_token_t const& token, It itemFirst, size_t count) {
    return inner_enqueue_bulk<CannotAlloc>(token, itemFirst, count);
  }

  // Attempts to dequeue from the queue.
  // Returns false if all producer streams appeared empty at the time they
  // were checked (so, the queue is likely but not guaranteed to be empty).
  // Never allocates. Thread-safe.
  template <typename U>
  bool try_dequeue(U& item) {
    // Instead of simply trying each producer in turn (which could cause needless contention on the
    // first producer), we score them heuristically.
    size_t nonEmptyCount = 0;
    ProducerBase* best = nullptr;
    size_t bestSize = 0;
    for (auto ptr = producerListTail.load(std::memory_order_acquire);
         nonEmptyCount < 3 && ptr != nullptr;
         ptr = ptr->next_prod()) {
      auto size = ptr->size_approx();
      if (size > 0) {
        if (size > bestSize) {
          bestSize = size;
          best = ptr;
        }
        ++nonEmptyCount;
      }
    }

    // If there was at least one non-empty queue but it appears empty at the time
    // we try to dequeue from it, we need to make sure every queue's been tried
    if (nonEmptyCount > 0) {
      if ((details::likely)(best->dequeue(item))) {
        return true;
      }
      for (auto ptr = producerListTail.load(std::memory_order_acquire); ptr != nullptr;
           ptr = ptr->next_prod()) {
        if (ptr != best && ptr->dequeue(item)) {
          return true;
        }
      }
    }
    return false;
  }

  // Attempts to dequeue from the queue.
  // Returns false if all producer streams appeared empty at the time they
  // were checked (so, the queue is likely but not guaranteed to be empty).
  // This differs from the try_dequeue(item) method in that this one does
  // not attempt to reduce contention by interleaving the order that producer
  // streams are dequeued from. So, using this method can reduce overall throughput
  // under contention, but will give more predictable results in single-threaded
  // consumer scenarios. This is mostly only useful for internal unit tests.
  // Never allocates. Thread-safe.
  template <typename U>
  bool try_dequeue_non_interleaved(U& item) {
    for (auto ptr = producerListTail.load(std::memory_order_acquire); ptr != nullptr;
         ptr = ptr->next_prod()) {
      if (ptr->dequeue(item)) {
        return true;
      }
    }
    return false;
  }

  // Attempts to dequeue from the queue using an explicit consumer token.
  // Returns false if all producer streams appeared empty at the time they
  // were checked (so, the queue is likely but not guaranteed to be empty).
  // Never allocates. Thread-safe.
  template <typename U>
  bool try_dequeue(consumer_token_t& token, U& item) {
    // The idea is roughly as follows:
    // Every 256 items from one producer, make everyone rotate (increase the global offset) -> this
    // means the highest efficiency consumer dictates the rotation speed of everyone else, more or
    // less If you see that the global offset has changed, you must reset your consumption counter
    // and move to your designated place If there's no items where you're supposed to be, keep
    // moving until you find a producer with some items If the global offset has not changed but
    // you've run out of items to consume, move over from your current position until you find an
    // producer with something in it

    if (token.desiredProducer == nullptr ||
        token.lastKnownGlobalOffset !=
            globalExplicitConsumerOffset.load(std::memory_order_relaxed)) {
      if (!update_current_producer_after_rotation(token)) {
        return false;
      }
    }

    // If there was at least one non-empty queue but it appears empty at the time
    // we try to dequeue from it, we need to make sure every queue's been tried
    if (static_cast<ProducerBase*>(token.currentProducer)->dequeue(item)) {
      if (++token.itemsConsumedFromCurrent == EXPLICIT_CONSUMER_CONSUMPTION_QUOTA_BEFORE_ROTATE) {
        globalExplicitConsumerOffset.fetch_add(1, std::memory_order_relaxed);
      }
      return true;
    }

    auto tail = producerListTail.load(std::memory_order_acquire);
    auto ptr = static_cast<ProducerBase*>(token.currentProducer)->next_prod();
    if (ptr == nullptr) {
      ptr = tail;
    }
    while (ptr != static_cast<ProducerBase*>(token.currentProducer)) {
      if (ptr->dequeue(item)) {
        token.currentProducer = ptr;
        token.itemsConsumedFromCurrent = 1;
        return true;
      }
      ptr = ptr->next_prod();
      if (ptr == nullptr) {
        ptr = tail;
      }
    }
    return false;
  }

  // Attempts to dequeue several elements from the queue.
  // Returns the number of items actually dequeued.
  // Returns 0 if all producer streams appeared empty at the time they
  // were checked (so, the queue is likely but not guaranteed to be empty).
  // Never allocates. Thread-safe.
  template <typename It>
  size_t try_dequeue_bulk(It itemFirst, size_t max) {
    size_t count = 0;
    for (auto ptr = producerListTail.load(std::memory_order_acquire); ptr != nullptr;
         ptr = ptr->next_prod()) {
      count += ptr->dequeue_bulk(itemFirst, max - count);
      if (count == max) {
        break;
      }
    }
    return count;
  }

  // Attempts to dequeue several elements from the queue using an explicit consumer token.
  // Returns the number of items actually dequeued.
  // Returns 0 if all producer streams appeared empty at the time they
  // were checked (so, the queue is likely but not guaranteed to be empty).
  // Never allocates. Thread-safe.
  template <typename It>
  size_t try_dequeue_bulk(consumer_token_t& token, It itemFirst, size_t max) {
    if (token.desiredProducer == nullptr ||
        token.lastKnownGlobalOffset !=
            globalExplicitConsumerOffset.load(std::memory_order_relaxed)) {
      if (!update_current_producer_after_rotation(token)) {
        return 0;
      }
    }

    size_t count = static_cast<ProducerBase*>(token.currentProducer)->dequeue_bulk(itemFirst, max);
    if (count == max) {
      if ((token.itemsConsumedFromCurrent += static_cast<std::uint32_t>(max)) >=
          EXPLICIT_CONSUMER_CONSUMPTION_QUOTA_BEFORE_ROTATE) {
        globalExplicitConsumerOffset.fetch_add(1, std::memory_order_relaxed);
      }
      return max;
    }
    token.itemsConsumedFromCurrent += static_cast<std::uint32_t>(count);
    max -= count;

    auto tail = producerListTail.load(std::memory_order_acquire);
    auto ptr = static_cast<ProducerBase*>(token.currentProducer)->next_prod();
    if (ptr == nullptr) {
      ptr = tail;
    }
    while (ptr != static_cast<ProducerBase*>(token.currentProducer)) {
      auto dequeued = ptr->dequeue_bulk(itemFirst, max);
      count += dequeued;
      if (dequeued != 0) {
        token.currentProducer = ptr;
        token.itemsConsumedFromCurrent = static_cast<std::uint32_t>(dequeued);
      }
      if (dequeued == max) {
        break;
      }
      max -= dequeued;
      ptr = ptr->next_prod();
      if (ptr == nullptr) {
        ptr = tail;
      }
    }
    return count;
  }

  // Attempts to dequeue from a specific producer's inner queue.
  // If you happen to know which producer you want to dequeue from, this
  // is significantly faster than using the general-case try_dequeue methods.
  // Returns false if the producer's queue appeared empty at the time it
  // was checked (so, the queue is likely but not guaranteed to be empty).
  // Never allocates. Thread-safe.
  template <typename U>
  inline bool try_dequeue_from_producer(producer_token_t const& producer, U& item) {
    return static_cast<ExplicitProducer*>(producer.producer)->dequeue(item);
  }

  // Attempts to dequeue several elements from a specific producer's inner queue.
  // Returns the number of items actually dequeued.
  // If you happen to know which producer you want to dequeue from, this
  // is significantly faster than using the general-case try_dequeue methods.
  // Returns 0 if the producer's queue appeared empty at the time it
  // was checked (so, the queue is likely but not guaranteed to be empty).
  // Never allocates. Thread-safe.
  template <typename It>
  inline size_t
  try_dequeue_bulk_from_producer(producer_token_t const& producer, It itemFirst, size_t max) {
    return static_cast<ExplicitProducer*>(producer.producer)->dequeue_bulk(itemFirst, max);
  }

  // Returns an estimate of the total number of elements currently in the queue. This
  // estimate is only accurate if the queue has completely stabilized before it is called
  // (i.e. all enqueue and dequeue operations have completed and their memory effects are
  // visible on the calling thread, and no further operations start while this method is
  // being called).
  // Thread-safe.
  size_t size_approx() const {
    size_t size = 0;
    for (auto ptr = producerListTail.load(std::memory_order_acquire); ptr != nullptr;
         ptr = ptr->next_prod()) {
      size += ptr->size_approx();
    }
    return size;
  }

  // Returns true if the underlying atomic variables used by
  // the queue are lock-free (they should be on most platforms).
  // Thread-safe.
  static bool is_lock_free() {
    return details::static_is_lock_free<bool>::value == 2 &&
        details::static_is_lock_free<size_t>::value == 2 &&
        details::static_is_lock_free<std::uint32_t>::value == 2 &&
        details::static_is_lock_free<index_t>::value == 2 &&
        details::static_is_lock_free<void*>::value == 2 &&
        details::static_is_lock_free<typename details::thread_id_converter<
            details::thread_id_t>::thread_id_numeric_size_t>::value == 2;
  }

 private:
  friend struct ProducerToken;
  friend struct ConsumerToken;
  struct ExplicitProducer;
  friend struct ExplicitProducer;
  struct ImplicitProducer;
  friend struct ImplicitProducer;
  friend class ConcurrentQueueTests;

  enum AllocationMode { CanAlloc, CannotAlloc };

  ///////////////////////////////
  // Queue methods
  ///////////////////////////////

  template <AllocationMode canAlloc, typename U>
  inline bool inner_enqueue(producer_token_t const& token, U&& element) {
    return static_cast<ExplicitProducer*>(token.producer)
        ->ConcurrentQueue::ExplicitProducer::template enqueue<canAlloc>(std::forward<U>(element));
  }

  template <AllocationMode canAlloc, typename U>
  inline bool inner_enqueue(U&& element) {
    auto producer = get_or_add_implicit_producer();
    return producer == nullptr
        ? false
        : producer->ConcurrentQueue::ImplicitProducer::template enqueue<canAlloc>(
              std::forward<U>(element));
  }

  template <AllocationMode canAlloc, typename It>
  inline bool inner_enqueue_bulk(producer_token_t const& token, It itemFirst, size_t count) {
    return static_cast<ExplicitProducer*>(token.producer)
        ->ConcurrentQueue::ExplicitProducer::template enqueue_bulk<canAlloc>(itemFirst, count);
  }

  template <AllocationMode canAlloc, typename It>
  inline bool inner_enqueue_bulk(It itemFirst, size_t count) {
    auto producer = get_or_add_implicit_producer();
    return producer == nullptr
        ? false
        : producer->ConcurrentQueue::ImplicitProducer::template enqueue_bulk<canAlloc>(
              itemFirst, count);
  }

  inline bool update_current_producer_after_rotation(consumer_token_t& token) {
    // Ah, there's been a rotation, figure out where we should be!
    auto tail = producerListTail.load(std::memory_order_acquire);
    if (token.desiredProducer == nullptr && tail == nullptr) {
      return false;
    }
    auto prodCount = producerCount.load(std::memory_order_relaxed);
    auto globalOffset = globalExplicitConsumerOffset.load(std::memory_order_relaxed);
    if ((details::unlikely)(token.desiredProducer == nullptr)) {
      // Aha, first time we're dequeueing anything.
      // Figure out our local position
      // Note: offset is from start, not end, but we're traversing from end -- subtract from count
      // first
      std::uint32_t offset = prodCount - 1 - (token.initialOffset % prodCount);
      token.desiredProducer = tail;
      for (std::uint32_t i = 0; i != offset; ++i) {
        token.desiredProducer = static_cast<ProducerBase*>(token.desiredProducer)->next_prod();
        if (token.desiredProducer == nullptr) {
          token.desiredProducer = tail;
        }
      }
    }

    std::uint32_t delta = globalOffset - token.lastKnownGlobalOffset;
    if (delta >= prodCount) {
      delta = delta % prodCount;
    }
    for (std::uint32_t i = 0; i != delta; ++i) {
      token.desiredProducer = static_cast<ProducerBase*>(token.desiredProducer)->next_prod();
      if (token.desiredProducer == nullptr) {
        token.desiredProducer = tail;
      }
    }

    token.lastKnownGlobalOffset = globalOffset;
    token.currentProducer = token.desiredProducer;
    token.itemsConsumedFromCurrent = 0;
    return true;
  }

  ///////////////////////////
  // Free list
  ///////////////////////////

  template <typename N>
  struct FreeListNode {
    FreeListNode() : freeListRefs(0), freeListNext(nullptr) {}

    std::atomic<std::uint32_t> freeListRefs;
    std::atomic<N*> freeListNext;
  };

  // A simple CAS-based lock-free free list. Not the fastest thing in the world under heavy
  // contention, but simple and correct (assuming nodes are never freed until after the free list is
  // destroyed), and fairly speedy under low contention.
  template <typename N> // N must inherit FreeListNode or have the same fields (and initialization
                        // of them)
  struct FreeList {
    FreeList() : freeListHead(nullptr) {}
    FreeList(FreeList&& other) : freeListHead(other.freeListHead.load(std::memory_order_relaxed)) {
      other.freeListHead.store(nullptr, std::memory_order_relaxed);
    }
    void swap(FreeList& other) {
      details::swap_relaxed(freeListHead, other.freeListHead);
    }

    FreeList(FreeList const&) MOODYCAMEL_DELETE_FUNCTION;
    FreeList& operator=(FreeList const&) MOODYCAMEL_DELETE_FUNCTION;

    inline void add(N* node) {
#ifdef MCDBGQ_NOLOCKFREE_FREELIST
      debug::DebugLock lock(mutex);
#endif
      // We know that the should-be-on-freelist bit is 0 at this point, so it's safe to
      // set it using a fetch_add
      if (node->freeListRefs.fetch_add(SHOULD_BE_ON_FREELIST, std::memory_order_acq_rel) == 0) {
        // Oh look! We were the last ones referencing this node, and we know
        // we want to add it to the free list, so let's do it!
        add_knowing_refcount_is_zero(node);
      }
    }

    inline N* try_get() {
#ifdef MCDBGQ_NOLOCKFREE_FREELIST
      debug::DebugLock lock(mutex);
#endif
      auto head = freeListHead.load(std::memory_order_acquire);
      while (head != nullptr) {
        auto prevHead = head;
        auto refs = head->freeListRefs.load(std::memory_order_relaxed);
        if ((refs & REFS_MASK) == 0 ||
            !head->freeListRefs.compare_exchange_strong(
                refs, refs + 1, std::memory_order_acquire, std::memory_order_relaxed)) {
          head = freeListHead.load(std::memory_order_acquire);
          continue;
        }

        // Good, reference count has been incremented (it wasn't at zero), which means we can read
        // the next and not worry about it changing between now and the time we do the CAS
        auto next = head->freeListNext.load(std::memory_order_relaxed);
        if (freeListHead.compare_exchange_strong(
                head, next, std::memory_order_acquire, std::memory_order_relaxed)) {
          // Yay, got the node. This means it was on the list, which means shouldBeOnFreeList must
          // be false no matter the refcount (because nobody else knows it's been taken off yet, it
          // can't have been put back on).
          assert((head->freeListRefs.load(std::memory_order_relaxed) & SHOULD_BE_ON_FREELIST) == 0);

          // Decrease refcount twice, once for our ref, and once for the list's ref
          head->freeListRefs.fetch_sub(2, std::memory_order_release);
          return head;
        }

        // OK, the head must have changed on us, but we still need to decrease the refcount we
        // increased. Note that we don't need to release any memory effects, but we do need to
        // ensure that the reference count decrement happens-after the CAS on the head.
        refs = prevHead->freeListRefs.fetch_sub(1, std::memory_order_acq_rel);
        if (refs == SHOULD_BE_ON_FREELIST + 1) {
          add_knowing_refcount_is_zero(prevHead);
        }
      }

      return nullptr;
    }

    // Useful for traversing the list when there's no contention (e.g. to destroy remaining nodes)
    N* head_unsafe() const {
      return freeListHead.load(std::memory_order_relaxed);
    }

   private:
    inline void add_knowing_refcount_is_zero(N* node) {
      // Since the refcount is zero, and nobody can increase it once it's zero (except us, and we
      // run only one copy of this method per node at a time, i.e. the single thread case), then we
      // know we can safely change the next pointer of the node; however, once the refcount is back
      // above zero, then other threads could increase it (happens under heavy contention, when the
      // refcount goes to zero in between a load and a refcount increment of a node in try_get, then
      // back up to something non-zero, then the refcount increment is done by the other thread) --
      // so, if the CAS to add the node to the actual list fails, decrease the refcount and leave
      // the add operation to the next thread who puts the refcount back at zero (which could be us,
      // hence the loop).
      auto head = freeListHead.load(std::memory_order_relaxed);
      while (true) {
        node->freeListNext.store(head, std::memory_order_relaxed);
        node->freeListRefs.store(1, std::memory_order_release);
        if (!freeListHead.compare_exchange_strong(
                head, node, std::memory_order_release, std::memory_order_relaxed)) {
          // Hmm, the add failed, but we can only try again when the refcount goes back to zero
          if (node->freeListRefs.fetch_add(SHOULD_BE_ON_FREELIST - 1, std::memory_order_release) ==
              1) {
            continue;
          }
        }
        return;
      }
    }

   private:
    // Implemented like a stack, but where node order doesn't matter (nodes are inserted out of
    // order under contention)
    std::atomic<N*> freeListHead;

    static const std::uint32_t REFS_MASK = 0x7FFFFFFF;
    static const std::uint32_t SHOULD_BE_ON_FREELIST = 0x80000000;

#ifdef MCDBGQ_NOLOCKFREE_FREELIST
    debug::DebugMutex mutex;
#endif
  };

  ///////////////////////////
  // Block
  ///////////////////////////

  enum InnerQueueContext { implicit_context = 0, explicit_context = 1 };

  struct Block {
    Block()
        : next(nullptr),
          elementsCompletelyDequeued(0),
          freeListRefs(0),
          freeListNext(nullptr),
          shouldBeOnFreeList(false),
          dynamicallyAllocated(true) {
#ifdef MCDBGQ_TRACKMEM
      owner = nullptr;
#endif
    }

    template <InnerQueueContext context>
    inline bool is_empty() const {
      MOODYCAMEL_CONSTEXPR_IF(
          context == explicit_context && BLOCK_SIZE <= EXPLICIT_BLOCK_EMPTY_COUNTER_THRESHOLD) {
        // Check flags
        for (size_t i = 0; i < BLOCK_SIZE; ++i) {
          if (!emptyFlags[i].load(std::memory_order_relaxed)) {
            return false;
          }
        }

        // Aha, empty; make sure we have all other memory effects that happened before the empty
        // flags were set
        std::atomic_thread_fence(std::memory_order_acquire);
        return true;
      }
      else {
        // Check counter
        if (elementsCompletelyDequeued.load(std::memory_order_relaxed) == BLOCK_SIZE) {
          std::atomic_thread_fence(std::memory_order_acquire);
          return true;
        }
        assert(elementsCompletelyDequeued.load(std::memory_order_relaxed) <= BLOCK_SIZE);
        return false;
      }
    }

    // Returns true if the block is now empty (does not apply in explicit context)
    template <InnerQueueContext context>
    inline bool set_empty(MOODYCAMEL_MAYBE_UNUSED index_t i) {
      MOODYCAMEL_CONSTEXPR_IF(
          context == explicit_context && BLOCK_SIZE <= EXPLICIT_BLOCK_EMPTY_COUNTER_THRESHOLD) {
        // Set flag
        assert(!emptyFlags
                    [BLOCK_SIZE - 1 - static_cast<size_t>(i & static_cast<index_t>(BLOCK_SIZE - 1))]
                        .load(std::memory_order_relaxed));
        emptyFlags[BLOCK_SIZE - 1 - static_cast<size_t>(i & static_cast<index_t>(BLOCK_SIZE - 1))]
            .store(true, std::memory_order_release);
        return false;
      }
      else {
        // Increment counter
        auto prevVal = elementsCompletelyDequeued.fetch_add(1, std::memory_order_release);
        assert(prevVal < BLOCK_SIZE);
        return prevVal == BLOCK_SIZE - 1;
      }
    }

    // Sets multiple contiguous item statuses to 'empty' (assumes no wrapping and count > 0).
    // Returns true if the block is now empty (does not apply in explicit context).
    template <InnerQueueContext context>
    inline bool set_many_empty(MOODYCAMEL_MAYBE_UNUSED index_t i, size_t count) {
      MOODYCAMEL_CONSTEXPR_IF(
          context == explicit_context && BLOCK_SIZE <= EXPLICIT_BLOCK_EMPTY_COUNTER_THRESHOLD) {
        // Set flags
        std::atomic_thread_fence(std::memory_order_release);
        i = BLOCK_SIZE - 1 - static_cast<size_t>(i & static_cast<index_t>(BLOCK_SIZE - 1)) - count +
            1;
        for (size_t j = 0; j != count; ++j) {
          assert(!emptyFlags[i + j].load(std::memory_order_relaxed));
          emptyFlags[i + j].store(true, std::memory_order_relaxed);
        }
        return false;
      }
      else {
        // Increment counter
        auto prevVal = elementsCompletelyDequeued.fetch_add(count, std::memory_order_release);
        assert(prevVal + count <= BLOCK_SIZE);
        return prevVal + count == BLOCK_SIZE;
      }
    }

    template <InnerQueueContext context>
    inline void set_all_empty() {
      MOODYCAMEL_CONSTEXPR_IF(
          context == explicit_context && BLOCK_SIZE <= EXPLICIT_BLOCK_EMPTY_COUNTER_THRESHOLD) {
        // Set all flags
        for (size_t i = 0; i != BLOCK_SIZE; ++i) {
          emptyFlags[i].store(true, std::memory_order_relaxed);
        }
      }
      else {
        // Reset counter
        elementsCompletelyDequeued.store(BLOCK_SIZE, std::memory_order_relaxed);
      }
    }

    template <InnerQueueContext context>
    inline void reset_empty() {
      MOODYCAMEL_CONSTEXPR_IF(
          context == explicit_context && BLOCK_SIZE <= EXPLICIT_BLOCK_EMPTY_COUNTER_THRESHOLD) {
        // Reset flags
        for (size_t i = 0; i != BLOCK_SIZE; ++i) {
          emptyFlags[i].store(false, std::memory_order_relaxed);
        }
      }
      else {
        // Reset counter
        elementsCompletelyDequeued.store(0, std::memory_order_relaxed);
      }
    }

    inline T* operator[](index_t idx) MOODYCAMEL_NOEXCEPT {
      return static_cast<T*>(static_cast<void*>(elements)) +
          static_cast<size_t>(idx & static_cast<index_t>(BLOCK_SIZE - 1));
    }
    inline T const* operator[](index_t idx) const MOODYCAMEL_NOEXCEPT {
      return static_cast<T const*>(static_cast<void const*>(elements)) +
          static_cast<size_t>(idx & static_cast<index_t>(BLOCK_SIZE - 1));
    }

   private:
    static_assert(
        std::alignment_of<T>::value <= sizeof(T),
        "The queue does not support types with an alignment greater than their size at this time");
    MOODYCAMEL_ALIGNED_TYPE_LIKE(char[sizeof(T) * BLOCK_SIZE], T) elements;

   public:
    Block* next;
    std::atomic<size_t> elementsCompletelyDequeued;
    std::atomic<bool>
        emptyFlags[BLOCK_SIZE <= EXPLICIT_BLOCK_EMPTY_COUNTER_THRESHOLD ? BLOCK_SIZE : 1];

   public:
    std::atomic<std::uint32_t> freeListRefs;
    std::atomic<Block*> freeListNext;
    std::atomic<bool> shouldBeOnFreeList;
    bool dynamicallyAllocated; // Perhaps a better name for this would be
                               // 'isNotPartOfInitialBlockPool'

#ifdef MCDBGQ_TRACKMEM
    void* owner;
#endif
  };
  static_assert(
      std::alignment_of<Block>::value >= std::alignment_of<T>::value,
      "Internal error: Blocks must be at least as aligned as the type they are wrapping");

#ifdef MCDBGQ_TRACKMEM
 public:
  struct MemStats;

 private:
#endif

  ///////////////////////////
  // Producer base
  ///////////////////////////

  struct ProducerBase : public details::ConcurrentQueueProducerTypelessBase {
    ProducerBase(ConcurrentQueue* parent_, bool isExplicit_)
        : tailIndex(0),
          headIndex(0),
          dequeueOptimisticCount(0),
          dequeueOvercommit(0),
          tailBlock(nullptr),
          isExplicit(isExplicit_),
          parent(parent_) {}

    virtual ~ProducerBase(){};

    template <typename U>
    inline bool dequeue(U& element) {
      if (isExplicit) {
        return static_cast<ExplicitProducer*>(this)->dequeue(element);
      } else {
        return static_cast<ImplicitProducer*>(this)->dequeue(element);
      }
    }

    template <typename It>
    inline size_t dequeue_bulk(It& itemFirst, size_t max) {
      if (isExplicit) {
        return static_cast<ExplicitProducer*>(this)->dequeue_bulk(itemFirst, max);
      } else {
        return static_cast<ImplicitProducer*>(this)->dequeue_bulk(itemFirst, max);
      }
    }

    inline ProducerBase* next_prod() const {
      return static_cast<ProducerBase*>(next);
    }

    inline size_t size_approx() const {
      auto tail = tailIndex.load(std::memory_order_relaxed);
      auto head = headIndex.load(std::memory_order_relaxed);
      return details::circular_less_than(head, tail) ? static_cast<size_t>(tail - head) : 0;
    }

    inline index_t getTail() const {
      return tailIndex.load(std::memory_order_relaxed);
    }

   protected:
    std::atomic<index_t> tailIndex; // Where to enqueue to next
    std::atomic<index_t> headIndex; // Where to dequeue from next

    std::atomic<index_t> dequeueOptimisticCount;
    std::atomic<index_t> dequeueOvercommit;

    Block* tailBlock;

   public:
    bool isExplicit;
    ConcurrentQueue* parent;

   protected:
#ifdef MCDBGQ_TRACKMEM
    friend struct MemStats;
#endif
  };

  ///////////////////////////
  // Explicit queue
  ///////////////////////////

  struct ExplicitProducer : public ProducerBase {
    explicit ExplicitProducer(ConcurrentQueue* parent_)
        : ProducerBase(parent_, true),
          blockIndex(nullptr),
          pr_blockIndexSlotsUsed(0),
          pr_blockIndexSize(EXPLICIT_INITIAL_INDEX_SIZE >> 1),
          pr_blockIndexFront(0),
          pr_blockIndexEntries(nullptr),
          pr_blockIndexRaw(nullptr) {
      size_t poolBasedIndexSize = details::ceil_to_pow_2(parent_->initialBlockPoolSize) >> 1;
      if (poolBasedIndexSize > pr_blockIndexSize) {
        pr_blockIndexSize = poolBasedIndexSize;
      }

      new_block_index(0); // This creates an index with double the number of current entries, i.e.
                          // EXPLICIT_INITIAL_INDEX_SIZE
    }

    ~ExplicitProducer() {
      // Destruct any elements not yet dequeued.
      // Since we're in the destructor, we can assume all elements
      // are either completely dequeued or completely not (no halfways).
      if (this->tailBlock != nullptr) { // Note this means there must be a block index too
        // First find the block that's partially dequeued, if any
        Block* halfDequeuedBlock = nullptr;
        if ((this->headIndex.load(std::memory_order_relaxed) &
             static_cast<index_t>(BLOCK_SIZE - 1)) != 0) {
          // The head's not on a block boundary, meaning a block somewhere is partially dequeued
          // (or the head block is the tail block and was fully dequeued, but the head/tail are
          // still not on a boundary)
          size_t i = (pr_blockIndexFront - pr_blockIndexSlotsUsed) & (pr_blockIndexSize - 1);
          while (details::circular_less_than<index_t>(
              pr_blockIndexEntries[i].base + BLOCK_SIZE,
              this->headIndex.load(std::memory_order_relaxed))) {
            i = (i + 1) & (pr_blockIndexSize - 1);
          }
          assert(details::circular_less_than<index_t>(
              pr_blockIndexEntries[i].base, this->headIndex.load(std::memory_order_relaxed)));
          halfDequeuedBlock = pr_blockIndexEntries[i].block;
        }

        // Start at the head block (note the first line in the loop gives us the head from the tail
        // on the first iteration)
        auto block = this->tailBlock;
        do {
          block = block->next;
          if (block->ConcurrentQueue::Block::template is_empty<explicit_context>()) {
            continue;
          }

          size_t i = 0; // Offset into block
          if (block == halfDequeuedBlock) {
            i = static_cast<size_t>(
                this->headIndex.load(std::memory_order_relaxed) &
                static_cast<index_t>(BLOCK_SIZE - 1));
          }

          // Walk through all the items in the block; if this is the tail block, we need to stop
          // when we reach the tail index
          auto lastValidIndex = (this->tailIndex.load(std::memory_order_relaxed) &
                                 static_cast<index_t>(BLOCK_SIZE - 1)) == 0
              ? BLOCK_SIZE
              : static_cast<size_t>(
                    this->tailIndex.load(std::memory_order_relaxed) &
                    static_cast<index_t>(BLOCK_SIZE - 1));
          while (i != BLOCK_SIZE && (block != this->tailBlock || i != lastValidIndex)) {
            (*block)[i++]->~T();
          }
        } while (block != this->tailBlock);
      }

      // Destroy all blocks that we own
      if (this->tailBlock != nullptr) {
        auto block = this->tailBlock;
        do {
          auto nextBlock = block->next;
          if (block->dynamicallyAllocated) {
            destroy(block);
          } else {
            this->parent->add_block_to_free_list(block);
          }
          block = nextBlock;
        } while (block != this->tailBlock);
      }

      // Destroy the block indices
      auto header = static_cast<BlockIndexHeader*>(pr_blockIndexRaw);
      while (header != nullptr) {
        auto prev = static_cast<BlockIndexHeader*>(header->prev);
        header->~BlockIndexHeader();
        (Traits::free)(header);
        header = prev;
      }
    }

    template <AllocationMode allocMode, typename U>
    inline bool enqueue(U&& element) {
      index_t currentTailIndex = this->tailIndex.load(std::memory_order_relaxed);
      index_t newTailIndex = 1 + currentTailIndex;
      if ((currentTailIndex & static_cast<index_t>(BLOCK_SIZE - 1)) == 0) {
        // We reached the end of a block, start a new one
        auto startBlock = this->tailBlock;
        auto originalBlockIndexSlotsUsed = pr_blockIndexSlotsUsed;
        if (this->tailBlock != nullptr &&
            this->tailBlock->next->ConcurrentQueue::Block::template is_empty<explicit_context>()) {
          // We can re-use the block ahead of us, it's empty!
          this->tailBlock = this->tailBlock->next;
          this->tailBlock->ConcurrentQueue::Block::template reset_empty<explicit_context>();

          // We'll put the block on the block index (guaranteed to be room since we're conceptually
          // removing the last block from it first -- except instead of removing then adding, we can
          // just overwrite). Note that there must be a valid block index here, since even if
          // allocation failed in the ctor, it would have been re-attempted when adding the first
          // block to the queue; since there is such a block, a block index must have been
          // successfully allocated.
        } else {
          // Whatever head value we see here is >= the last value we saw here (relatively),
          // and <= its current value. Since we have the most recent tail, the head must be
          // <= to it.
          auto head = this->headIndex.load(std::memory_order_relaxed);
          assert(!details::circular_less_than<index_t>(currentTailIndex, head));
          if (!details::circular_less_than<index_t>(head, currentTailIndex + BLOCK_SIZE) ||
              (MAX_SUBQUEUE_SIZE != details::const_numeric_max<size_t>::value &&
               (MAX_SUBQUEUE_SIZE == 0 ||
                MAX_SUBQUEUE_SIZE - BLOCK_SIZE < currentTailIndex - head))) {
            // We can't enqueue in another block because there's not enough leeway -- the
            // tail could surpass the head by the time the block fills up! (Or we'll exceed
            // the size limit, if the second part of the condition was true.)
            return false;
          }
          // We're going to need a new block; check that the block index has room
          if (pr_blockIndexRaw == nullptr || pr_blockIndexSlotsUsed == pr_blockIndexSize) {
            // Hmm, the circular block index is already full -- we'll need
            // to allocate a new index. Note pr_blockIndexRaw can only be nullptr if
            // the initial allocation failed in the constructor.

            MOODYCAMEL_CONSTEXPR_IF(allocMode == CannotAlloc) {
              return false;
            }
            else if (!new_block_index(pr_blockIndexSlotsUsed)) {
              return false;
            }
          }

          // Insert a new block in the circular linked list
          auto newBlock = this->parent->ConcurrentQueue::template requisition_block<allocMode>();
          if (newBlock == nullptr) {
            return false;
          }
#ifdef MCDBGQ_TRACKMEM
          newBlock->owner = this;
#endif
          newBlock->ConcurrentQueue::Block::template reset_empty<explicit_context>();
          if (this->tailBlock == nullptr) {
            newBlock->next = newBlock;
          } else {
            newBlock->next = this->tailBlock->next;
            this->tailBlock->next = newBlock;
          }
          this->tailBlock = newBlock;
          ++pr_blockIndexSlotsUsed;
        }

        if (!MOODYCAMEL_NOEXCEPT_CTOR(T, U, new ((T*)nullptr) T(std::forward<U>(element)))) {
          // The constructor may throw. We want the element not to appear in the queue in
          // that case (without corrupting the queue):
          MOODYCAMEL_TRY {
            new ((*this->tailBlock)[currentTailIndex]) T(std::forward<U>(element));
          }
          MOODYCAMEL_CATCH(...) {
            // Revert change to the current block, but leave the new block available
            // for next time
            pr_blockIndexSlotsUsed = originalBlockIndexSlotsUsed;
            this->tailBlock = startBlock == nullptr ? this->tailBlock : startBlock;
            MOODYCAMEL_RETHROW;
          }
        } else {
          (void)startBlock;
          (void)originalBlockIndexSlotsUsed;
        }

        // Add block to block index
        auto& entry = blockIndex.load(std::memory_order_relaxed)->entries[pr_blockIndexFront];
        entry.base = currentTailIndex;
        entry.block = this->tailBlock;
        blockIndex.load(std::memory_order_relaxed)
            ->front.store(pr_blockIndexFront, std::memory_order_release);
        pr_blockIndexFront = (pr_blockIndexFront + 1) & (pr_blockIndexSize - 1);

        if (!MOODYCAMEL_NOEXCEPT_CTOR(T, U, new ((T*)nullptr) T(std::forward<U>(element)))) {
          this->tailIndex.store(newTailIndex, std::memory_order_release);
          return true;
        }
      }

      // Enqueue
      new ((*this->tailBlock)[currentTailIndex]) T(std::forward<U>(element));

      this->tailIndex.store(newTailIndex, std::memory_order_release);
      return true;
    }

    template <typename U>
    bool dequeue(U& element) {
      auto tail = this->tailIndex.load(std::memory_order_relaxed);
      auto overcommit = this->dequeueOvercommit.load(std::memory_order_relaxed);
      if (details::circular_less_than<index_t>(
              this->dequeueOptimisticCount.load(std::memory_order_relaxed) - overcommit, tail)) {
        // Might be something to dequeue, let's give it a try

        // Note that this if is purely for performance purposes in the common case when the queue is
        // empty and the values are eventually consistent -- we may enter here spuriously.

        // Note that whatever the values of overcommit and tail are, they are not going to change
        // (unless we change them) and must be the same value at this point (inside the if) as when
        // the if condition was evaluated.

        // We insert an acquire fence here to synchronize-with the release upon incrementing
        // dequeueOvercommit below. This ensures that whatever the value we got loaded into
        // overcommit, the load of dequeueOptisticCount in the fetch_add below will result in a
        // value at least as recent as that (and therefore at least as large). Note that I believe a
        // compiler (signal) fence here would be sufficient due to the nature of fetch_add (all
        // read-modify-write operations are guaranteed to work on the latest value in the
        // modification order), but unfortunately that can't be shown to be correct using only the
        // C++11 standard. See
        // http://stackoverflow.com/questions/18223161/what-are-the-c11-memory-ordering-guarantees-in-this-corner-case
        std::atomic_thread_fence(std::memory_order_acquire);

        // Increment optimistic counter, then check if it went over the boundary
        auto myDequeueCount = this->dequeueOptimisticCount.fetch_add(1, std::memory_order_relaxed);

        // Note that since dequeueOvercommit must be <= dequeueOptimisticCount (because
        // dequeueOvercommit is only ever incremented after dequeueOptimisticCount -- this is
        // enforced in the `else` block below), and since we now have a version of
        // dequeueOptimisticCount that is at least as recent as overcommit (due to the release upon
        // incrementing dequeueOvercommit and the acquire above that synchronizes with it),
        // overcommit <= myDequeueCount. However, we can't assert this since both
        // dequeueOptimisticCount and dequeueOvercommit may (independently) overflow; in such a
        // case, though, the logic still holds since the difference between the two is maintained.

        // Note that we reload tail here in case it changed; it will be the same value as before or
        // greater, since this load is sequenced after (happens after) the earlier load above. This
        // is supported by read-read coherency (as defined in the standard), explained here:
        // http://en.cppreference.com/w/cpp/atomic/memory_order
        tail = this->tailIndex.load(std::memory_order_acquire);
        if ((details::likely)(
                details::circular_less_than<index_t>(myDequeueCount - overcommit, tail))) {
          // Guaranteed to be at least one element to dequeue!

          // Get the index. Note that since there's guaranteed to be at least one element, this
          // will never exceed tail. We need to do an acquire-release fence here since it's possible
          // that whatever condition got us to this point was for an earlier enqueued element (that
          // we already see the memory effects for), but that by the time we increment somebody else
          // has incremented it, and we need to see the memory effects for *that* element, which is
          // in such a case is necessarily visible on the thread that incremented it in the first
          // place with the more current condition (they must have acquired a tail that is at least
          // as recent).
          auto index = this->headIndex.fetch_add(1, std::memory_order_acq_rel);

          // Determine which block the element is in

          auto localBlockIndex = blockIndex.load(std::memory_order_acquire);
          auto localBlockIndexHead = localBlockIndex->front.load(std::memory_order_acquire);

          // We need to be careful here about subtracting and dividing because of index wrap-around.
          // When an index wraps, we need to preserve the sign of the offset when dividing it by the
          // block size (in order to get a correct signed block count offset in all cases):
          auto headBase = localBlockIndex->entries[localBlockIndexHead].base;
          auto blockBaseIndex = index & ~static_cast<index_t>(BLOCK_SIZE - 1);
          auto offset = static_cast<size_t>(
              static_cast<typename std::make_signed<index_t>::type>(blockBaseIndex - headBase) /
              BLOCK_SIZE);
          auto block =
              localBlockIndex->entries[(localBlockIndexHead + offset) & (localBlockIndex->size - 1)]
                  .block;

          // Dequeue
          auto& el = *((*block)[index]);
          if (!MOODYCAMEL_NOEXCEPT_ASSIGN(T, T&&, element = std::move(el))) {
            // Make sure the element is still fully dequeued and destroyed even if the assignment
            // throws
            struct Guard {
              Block* block;
              index_t index;

              ~Guard() {
                (*block)[index]->~T();
                block->ConcurrentQueue::Block::template set_empty<explicit_context>(index);
              }
            } guard = {block, index};

            element = std::move(el); // NOLINT
          } else {
            element = std::move(el); // NOLINT
            el.~T(); // NOLINT
            block->ConcurrentQueue::Block::template set_empty<explicit_context>(index);
          }

          return true;
        } else {
          // Wasn't anything to dequeue after all; make the effective dequeue count eventually
          // consistent
          this->dequeueOvercommit.fetch_add(
              1,
              std::memory_order_release); // Release so that the fetch_add on dequeueOptimisticCount
                                          // is guaranteed to happen before this write
        }
      }

      return false;
    }

    template <AllocationMode allocMode, typename It>
    bool MOODYCAMEL_NO_TSAN enqueue_bulk(It itemFirst, size_t count) {
      // First, we need to make sure we have enough room to enqueue all of the elements;
      // this means pre-allocating blocks and putting them in the block index (but only if
      // all the allocations succeeded).
      index_t startTailIndex = this->tailIndex.load(std::memory_order_relaxed);
      auto startBlock = this->tailBlock;
      auto originalBlockIndexFront = pr_blockIndexFront;
      auto originalBlockIndexSlotsUsed = pr_blockIndexSlotsUsed;

      Block* firstAllocatedBlock = nullptr;

      // Figure out how many blocks we'll need to allocate, and do so
      size_t blockBaseDiff =
          ((startTailIndex + count - 1) & ~static_cast<index_t>(BLOCK_SIZE - 1)) -
          ((startTailIndex - 1) & ~static_cast<index_t>(BLOCK_SIZE - 1));
      index_t currentTailIndex = (startTailIndex - 1) & ~static_cast<index_t>(BLOCK_SIZE - 1);
      if (blockBaseDiff > 0) {
        // Allocate as many blocks as possible from ahead
        while (
            blockBaseDiff > 0 && this->tailBlock != nullptr &&
            this->tailBlock->next != firstAllocatedBlock &&
            this->tailBlock->next->ConcurrentQueue::Block::template is_empty<explicit_context>()) {
          blockBaseDiff -= static_cast<index_t>(BLOCK_SIZE);
          currentTailIndex += static_cast<index_t>(BLOCK_SIZE);

          this->tailBlock = this->tailBlock->next;
          firstAllocatedBlock =
              firstAllocatedBlock == nullptr ? this->tailBlock : firstAllocatedBlock;

          auto& entry = blockIndex.load(std::memory_order_relaxed)->entries[pr_blockIndexFront];
          entry.base = currentTailIndex;
          entry.block = this->tailBlock;
          pr_blockIndexFront = (pr_blockIndexFront + 1) & (pr_blockIndexSize - 1);
        }

        // Now allocate as many blocks as necessary from the block pool
        while (blockBaseDiff > 0) {
          blockBaseDiff -= static_cast<index_t>(BLOCK_SIZE);
          currentTailIndex += static_cast<index_t>(BLOCK_SIZE);

          auto head = this->headIndex.load(std::memory_order_relaxed);
          assert(!details::circular_less_than<index_t>(currentTailIndex, head));
          bool full = !details::circular_less_than<index_t>(head, currentTailIndex + BLOCK_SIZE) ||
              (MAX_SUBQUEUE_SIZE != details::const_numeric_max<size_t>::value &&
               (MAX_SUBQUEUE_SIZE == 0 ||
                MAX_SUBQUEUE_SIZE - BLOCK_SIZE < currentTailIndex - head));
          if (pr_blockIndexRaw == nullptr || pr_blockIndexSlotsUsed == pr_blockIndexSize || full) {
            MOODYCAMEL_CONSTEXPR_IF(allocMode == CannotAlloc) {
              // Failed to allocate, undo changes (but keep injected blocks)
              pr_blockIndexFront = originalBlockIndexFront;
              pr_blockIndexSlotsUsed = originalBlockIndexSlotsUsed;
              this->tailBlock = startBlock == nullptr ? firstAllocatedBlock : startBlock;
              return false;
            }
            else if (full || !new_block_index(originalBlockIndexSlotsUsed)) {
              // Failed to allocate, undo changes (but keep injected blocks)
              pr_blockIndexFront = originalBlockIndexFront;
              pr_blockIndexSlotsUsed = originalBlockIndexSlotsUsed;
              this->tailBlock = startBlock == nullptr ? firstAllocatedBlock : startBlock;
              return false;
            }

            // pr_blockIndexFront is updated inside new_block_index, so we need to
            // update our fallback value too (since we keep the new index even if we
            // later fail)
            originalBlockIndexFront = originalBlockIndexSlotsUsed;
          }

          // Insert a new block in the circular linked list
          auto newBlock = this->parent->ConcurrentQueue::template requisition_block<allocMode>();
          if (newBlock == nullptr) {
            pr_blockIndexFront = originalBlockIndexFront;
            pr_blockIndexSlotsUsed = originalBlockIndexSlotsUsed;
            this->tailBlock = startBlock == nullptr ? firstAllocatedBlock : startBlock;
            return false;
          }

#ifdef MCDBGQ_TRACKMEM
          newBlock->owner = this;
#endif
          newBlock->ConcurrentQueue::Block::template set_all_empty<explicit_context>();
          if (this->tailBlock == nullptr) {
            newBlock->next = newBlock;
          } else {
            newBlock->next = this->tailBlock->next;
            this->tailBlock->next = newBlock;
          }
          this->tailBlock = newBlock;
          firstAllocatedBlock =
              firstAllocatedBlock == nullptr ? this->tailBlock : firstAllocatedBlock;

          ++pr_blockIndexSlotsUsed;

          auto& entry = blockIndex.load(std::memory_order_relaxed)->entries[pr_blockIndexFront];
          entry.base = currentTailIndex;
          entry.block = this->tailBlock;
          pr_blockIndexFront = (pr_blockIndexFront + 1) & (pr_blockIndexSize - 1);
        }

        // Excellent, all allocations succeeded. Reset each block's emptiness before we fill them
        // up, and publish the new block index front
        auto block = firstAllocatedBlock;
        while (true) {
          block->ConcurrentQueue::Block::template reset_empty<explicit_context>();
          if (block == this->tailBlock) {
            break;
          }
          block = block->next;
        }

        if (MOODYCAMEL_NOEXCEPT_CTOR(
                T, decltype(*itemFirst), new ((T*)nullptr) T(details::deref_noexcept(itemFirst)))) {
          blockIndex.load(std::memory_order_relaxed)
              ->front.store(
                  (pr_blockIndexFront - 1) & (pr_blockIndexSize - 1), std::memory_order_release);
        }
      }

      // Enqueue, one block at a time
      index_t newTailIndex = startTailIndex + static_cast<index_t>(count);
      currentTailIndex = startTailIndex;
      auto endBlock = this->tailBlock;
      this->tailBlock = startBlock;
      assert(
          (startTailIndex & static_cast<index_t>(BLOCK_SIZE - 1)) != 0 ||
          firstAllocatedBlock != nullptr || count == 0);
      if ((startTailIndex & static_cast<index_t>(BLOCK_SIZE - 1)) == 0 &&
          firstAllocatedBlock != nullptr) {
        this->tailBlock = firstAllocatedBlock;
      }
      while (true) {
        auto stopIndex = (currentTailIndex & ~static_cast<index_t>(BLOCK_SIZE - 1)) +
            static_cast<index_t>(BLOCK_SIZE);
        if (details::circular_less_than<index_t>(newTailIndex, stopIndex)) {
          stopIndex = newTailIndex;
        }
        if (MOODYCAMEL_NOEXCEPT_CTOR(
                T, decltype(*itemFirst), new ((T*)nullptr) T(details::deref_noexcept(itemFirst)))) {
          while (currentTailIndex != stopIndex) {
            new ((*this->tailBlock)[currentTailIndex++]) T(*itemFirst++);
          }
        } else {
          MOODYCAMEL_TRY {
            while (currentTailIndex != stopIndex) {
              // Must use copy constructor even if move constructor is available
              // because we may have to revert if there's an exception.
              // Sorry about the horrible templated next line, but it was the only way
              // to disable moving *at compile time*, which is important because a type
              // may only define a (noexcept) move constructor, and so calls to the
              // cctor will not compile, even if they are in an if branch that will never
              // be executed
              new ((*this->tailBlock)[currentTailIndex]) T(
                  details::nomove_if<(bool)!MOODYCAMEL_NOEXCEPT_CTOR(
                      T,
                      decltype(*itemFirst),
                      new ((T*)nullptr) T(details::deref_noexcept(itemFirst)))>::eval(*itemFirst));
              ++currentTailIndex;
              ++itemFirst;
            }
          }
          MOODYCAMEL_CATCH(...) {
            // Oh dear, an exception's been thrown -- destroy the elements that
            // were enqueued so far and revert the entire bulk operation (we'll keep
            // any allocated blocks in our linked list for later, though).
            auto constructedStopIndex = currentTailIndex;
            auto lastBlockEnqueued = this->tailBlock;

            pr_blockIndexFront = originalBlockIndexFront;
            pr_blockIndexSlotsUsed = originalBlockIndexSlotsUsed;
            this->tailBlock = startBlock == nullptr ? firstAllocatedBlock : startBlock;

            if (!details::is_trivially_destructible<T>::value) {
              auto block = startBlock;
              if ((startTailIndex & static_cast<index_t>(BLOCK_SIZE - 1)) == 0) {
                block = firstAllocatedBlock;
              }
              currentTailIndex = startTailIndex;
              while (true) {
                stopIndex = (currentTailIndex & ~static_cast<index_t>(BLOCK_SIZE - 1)) +
                    static_cast<index_t>(BLOCK_SIZE);
                if (details::circular_less_than<index_t>(constructedStopIndex, stopIndex)) {
                  stopIndex = constructedStopIndex;
                }
                while (currentTailIndex != stopIndex) {
                  (*block)[currentTailIndex++]->~T();
                }
                if (block == lastBlockEnqueued) {
                  break;
                }
                block = block->next;
              }
            }
            MOODYCAMEL_RETHROW;
          }
        }

        if (this->tailBlock == endBlock) {
          assert(currentTailIndex == newTailIndex);
          break;
        }
        this->tailBlock = this->tailBlock->next;
      }

      if (!MOODYCAMEL_NOEXCEPT_CTOR(
              T, decltype(*itemFirst), new ((T*)nullptr) T(details::deref_noexcept(itemFirst))) &&
          firstAllocatedBlock != nullptr) {
        blockIndex.load(std::memory_order_relaxed)
            ->front.store(
                (pr_blockIndexFront - 1) & (pr_blockIndexSize - 1), std::memory_order_release);
      }

      this->tailIndex.store(newTailIndex, std::memory_order_release);
      return true;
    }

    template <typename It>
    size_t dequeue_bulk(It& itemFirst, size_t max) {
      auto tail = this->tailIndex.load(std::memory_order_relaxed);
      auto overcommit = this->dequeueOvercommit.load(std::memory_order_relaxed);
      auto desiredCount = static_cast<size_t>(
          tail - (this->dequeueOptimisticCount.load(std::memory_order_relaxed) - overcommit));
      if (details::circular_less_than<size_t>(0, desiredCount)) {
        desiredCount = desiredCount < max ? desiredCount : max;
        std::atomic_thread_fence(std::memory_order_acquire);

        auto myDequeueCount =
            this->dequeueOptimisticCount.fetch_add(desiredCount, std::memory_order_relaxed);
        ;

        tail = this->tailIndex.load(std::memory_order_acquire);
        auto actualCount = static_cast<size_t>(tail - (myDequeueCount - overcommit));
        if (details::circular_less_than<size_t>(0, actualCount)) {
          actualCount = desiredCount < actualCount ? desiredCount : actualCount;
          if (actualCount < desiredCount) {
            this->dequeueOvercommit.fetch_add(
                desiredCount - actualCount, std::memory_order_release);
          }

          // Get the first index. Note that since there's guaranteed to be at least actualCount
          // elements, this will never exceed tail.
          auto firstIndex = this->headIndex.fetch_add(actualCount, std::memory_order_acq_rel);

          // Determine which block the first element is in
          auto localBlockIndex = blockIndex.load(std::memory_order_acquire);
          auto localBlockIndexHead = localBlockIndex->front.load(std::memory_order_acquire);

          auto headBase = localBlockIndex->entries[localBlockIndexHead].base;
          auto firstBlockBaseIndex = firstIndex & ~static_cast<index_t>(BLOCK_SIZE - 1);
          auto offset = static_cast<size_t>(
              static_cast<typename std::make_signed<index_t>::type>(
                  firstBlockBaseIndex - headBase) /
              BLOCK_SIZE);
          auto indexIndex = (localBlockIndexHead + offset) & (localBlockIndex->size - 1);

          // Iterate the blocks and dequeue
          auto index = firstIndex;
          do {
            auto firstIndexInBlock = index;
            auto endIndex =
                (index & ~static_cast<index_t>(BLOCK_SIZE - 1)) + static_cast<index_t>(BLOCK_SIZE);
            endIndex = details::circular_less_than<index_t>(
                           firstIndex + static_cast<index_t>(actualCount), endIndex)
                ? firstIndex + static_cast<index_t>(actualCount)
                : endIndex;
            auto block = localBlockIndex->entries[indexIndex].block;
            if (MOODYCAMEL_NOEXCEPT_ASSIGN(
                    T, T&&, details::deref_noexcept(itemFirst) = std::move((*(*block)[index])))) {
              while (index != endIndex) {
                auto& el = *((*block)[index]);
                *itemFirst++ = std::move(el);
                el.~T();
                ++index;
              }
            } else {
              MOODYCAMEL_TRY {
                while (index != endIndex) {
                  auto& el = *((*block)[index]);
                  *itemFirst = std::move(el);
                  ++itemFirst;
                  el.~T();
                  ++index;
                }
              }
              MOODYCAMEL_CATCH(...) {
                // It's too late to revert the dequeue, but we can make sure that all
                // the dequeued objects are properly destroyed and the block index
                // (and empty count) are properly updated before we propagate the exception
                do {
                  block = localBlockIndex->entries[indexIndex].block;
                  while (index != endIndex) {
                    (*block)[index++]->~T();
                  }
                  block->ConcurrentQueue::Block::template set_many_empty<explicit_context>(
                      firstIndexInBlock, static_cast<size_t>(endIndex - firstIndexInBlock));
                  indexIndex = (indexIndex + 1) & (localBlockIndex->size - 1);

                  firstIndexInBlock = index;
                  endIndex = (index & ~static_cast<index_t>(BLOCK_SIZE - 1)) +
                      static_cast<index_t>(BLOCK_SIZE);
                  endIndex = details::circular_less_than<index_t>(
                                 firstIndex + static_cast<index_t>(actualCount), endIndex)
                      ? firstIndex + static_cast<index_t>(actualCount)
                      : endIndex;
                } while (index != firstIndex + actualCount);

                MOODYCAMEL_RETHROW;
              }
            }
            block->ConcurrentQueue::Block::template set_many_empty<explicit_context>(
                firstIndexInBlock, static_cast<size_t>(endIndex - firstIndexInBlock));
            indexIndex = (indexIndex + 1) & (localBlockIndex->size - 1);
          } while (index != firstIndex + actualCount);

          return actualCount;
        } else {
          // Wasn't anything to dequeue after all; make the effective dequeue count eventually
          // consistent
          this->dequeueOvercommit.fetch_add(desiredCount, std::memory_order_release);
        }
      }

      return 0;
    }

   private:
    struct BlockIndexEntry {
      index_t base;
      Block* block;
    };

    struct BlockIndexHeader {
      size_t size;
      std::atomic<size_t> front; // Current slot (not next, like pr_blockIndexFront)
      BlockIndexEntry* entries;
      void* prev;
    };

    bool new_block_index(size_t numberOfFilledSlotsToExpose) {
      auto prevBlockSizeMask = pr_blockIndexSize - 1;

      // Create the new block
      pr_blockIndexSize <<= 1;
      auto newRawPtr = static_cast<char*>((Traits::malloc)(
          sizeof(BlockIndexHeader) + std::alignment_of<BlockIndexEntry>::value - 1 +
          sizeof(BlockIndexEntry) * pr_blockIndexSize));
      if (newRawPtr == nullptr) {
        pr_blockIndexSize >>= 1; // Reset to allow graceful retry
        return false;
      }

      auto newBlockIndexEntries = reinterpret_cast<BlockIndexEntry*>(
          details::align_for<BlockIndexEntry>(newRawPtr + sizeof(BlockIndexHeader)));

      // Copy in all the old indices, if any
      size_t j = 0;
      if (pr_blockIndexSlotsUsed != 0) {
        auto i = (pr_blockIndexFront - pr_blockIndexSlotsUsed) & prevBlockSizeMask;
        do {
          newBlockIndexEntries[j++] = pr_blockIndexEntries[i];
          i = (i + 1) & prevBlockSizeMask;
        } while (i != pr_blockIndexFront);
      }

      // Update everything
      auto header = new (newRawPtr) BlockIndexHeader;
      header->size = pr_blockIndexSize;
      header->front.store(numberOfFilledSlotsToExpose - 1, std::memory_order_relaxed);
      header->entries = newBlockIndexEntries;
      header->prev =
          pr_blockIndexRaw; // we link the new block to the old one so we can free it later

      pr_blockIndexFront = j;
      pr_blockIndexEntries = newBlockIndexEntries;
      pr_blockIndexRaw = newRawPtr;
      blockIndex.store(header, std::memory_order_release);

      return true;
    }

   private:
    std::atomic<BlockIndexHeader*> blockIndex;

    // To be used by producer only -- consumer must use the ones in referenced by blockIndex
    size_t pr_blockIndexSlotsUsed;
    size_t pr_blockIndexSize;
    size_t pr_blockIndexFront; // Next slot (not current)
    BlockIndexEntry* pr_blockIndexEntries;
    void* pr_blockIndexRaw;

#ifdef MOODYCAMEL_QUEUE_INTERNAL_DEBUG
   public:
    ExplicitProducer* nextExplicitProducer;

   private:
#endif

#ifdef MCDBGQ_TRACKMEM
    friend struct MemStats;
#endif
  };

  //////////////////////////////////
  // Implicit queue
  //////////////////////////////////

  struct ImplicitProducer : public ProducerBase {
    ImplicitProducer(ConcurrentQueue* parent_)
        : ProducerBase(parent_, false),
          nextBlockIndexCapacity(IMPLICIT_INITIAL_INDEX_SIZE),
          blockIndex(nullptr) {
      new_block_index();
    }

    ~ImplicitProducer() {
      // Note that since we're in the destructor we can assume that all enqueue/dequeue operations
      // completed already; this means that all undequeued elements are placed contiguously across
      // contiguous blocks, and that only the first and last remaining blocks can be only partially
      // empty (all other remaining blocks must be completely full).

#ifdef MOODYCAMEL_CPP11_THREAD_LOCAL_SUPPORTED
      // Unregister ourselves for thread termination notification
      if (!this->inactive.load(std::memory_order_relaxed)) {
        details::ThreadExitNotifier::unsubscribe(&threadExitListener);
      }
#endif

      // Destroy all remaining elements!
      auto tail = this->tailIndex.load(std::memory_order_relaxed);
      auto index = this->headIndex.load(std::memory_order_relaxed);
      Block* block = nullptr;
      assert(index == tail || details::circular_less_than(index, tail));
      bool forceFreeLastBlock =
          index != tail; // If we enter the loop, then the last (tail) block will not be freed
      while (index != tail) {
        if ((index & static_cast<index_t>(BLOCK_SIZE - 1)) == 0 || block == nullptr) {
          if (block != nullptr) {
            // Free the old block
            this->parent->add_block_to_free_list(block);
          }

          block = get_block_index_entry_for_index(index)->value.load(std::memory_order_relaxed);
        }

        ((*block)[index])->~T();
        ++index;
      }
      // Even if the queue is empty, there's still one block that's not on the free list
      // (unless the head index reached the end of it, in which case the tail will be poised
      // to create a new block).
      if (this->tailBlock != nullptr &&
          (forceFreeLastBlock || (tail & static_cast<index_t>(BLOCK_SIZE - 1)) != 0)) {
        this->parent->add_block_to_free_list(this->tailBlock);
      }

      // Destroy block index
      auto localBlockIndex = blockIndex.load(std::memory_order_relaxed);
      if (localBlockIndex != nullptr) {
        for (size_t i = 0; i != localBlockIndex->capacity; ++i) {
          localBlockIndex->index[i]->~BlockIndexEntry();
        }
        do {
          auto prev = localBlockIndex->prev;
          localBlockIndex->~BlockIndexHeader();
          (Traits::free)(localBlockIndex);
          localBlockIndex = prev;
        } while (localBlockIndex != nullptr);
      }
    }

    template <AllocationMode allocMode, typename U>
    inline bool enqueue(U&& element) {
      index_t currentTailIndex = this->tailIndex.load(std::memory_order_relaxed);
      index_t newTailIndex = 1 + currentTailIndex;
      if ((currentTailIndex & static_cast<index_t>(BLOCK_SIZE - 1)) == 0) {
        // We reached the end of a block, start a new one
        auto head = this->headIndex.load(std::memory_order_relaxed);
        assert(!details::circular_less_than<index_t>(currentTailIndex, head));
        if (!details::circular_less_than<index_t>(head, currentTailIndex + BLOCK_SIZE) ||
            (MAX_SUBQUEUE_SIZE != details::const_numeric_max<size_t>::value &&
             (MAX_SUBQUEUE_SIZE == 0 ||
              MAX_SUBQUEUE_SIZE - BLOCK_SIZE < currentTailIndex - head))) {
          return false;
        }
#ifdef MCDBGQ_NOLOCKFREE_IMPLICITPRODBLOCKINDEX
        debug::DebugLock lock(mutex);
#endif
        // Find out where we'll be inserting this block in the block index
        BlockIndexEntry* idxEntry;
        if (!insert_block_index_entry<allocMode>(idxEntry, currentTailIndex)) {
          return false;
        }

        // Get ahold of a new block
        auto newBlock = this->parent->ConcurrentQueue::template requisition_block<allocMode>();
        if (newBlock == nullptr) {
          rewind_block_index_tail();
          idxEntry->value.store(nullptr, std::memory_order_relaxed);
          return false;
        }
#ifdef MCDBGQ_TRACKMEM
        newBlock->owner = this;
#endif
        newBlock->ConcurrentQueue::Block::template reset_empty<implicit_context>();

        if (!MOODYCAMEL_NOEXCEPT_CTOR(T, U, new ((T*)nullptr) T(std::forward<U>(element)))) {
          // May throw, try to insert now before we publish the fact that we have this new block
          MOODYCAMEL_TRY {
            new ((*newBlock)[currentTailIndex]) T(std::forward<U>(element));
          }
          MOODYCAMEL_CATCH(...) {
            rewind_block_index_tail();
            idxEntry->value.store(nullptr, std::memory_order_relaxed);
            this->parent->add_block_to_free_list(newBlock);
            MOODYCAMEL_RETHROW;
          }
        }

        // Insert the new block into the index
        idxEntry->value.store(newBlock, std::memory_order_relaxed);

        this->tailBlock = newBlock;

        if (!MOODYCAMEL_NOEXCEPT_CTOR(T, U, new ((T*)nullptr) T(std::forward<U>(element)))) {
          this->tailIndex.store(newTailIndex, std::memory_order_release);
          return true;
        }
      }

      // Enqueue
      new ((*this->tailBlock)[currentTailIndex]) T(std::forward<U>(element));

      this->tailIndex.store(newTailIndex, std::memory_order_release);
      return true;
    }

    template <typename U>
    bool dequeue(U& element) {
      // See ExplicitProducer::dequeue for rationale and explanation
      index_t tail = this->tailIndex.load(std::memory_order_relaxed);
      index_t overcommit = this->dequeueOvercommit.load(std::memory_order_relaxed);
      if (details::circular_less_than<index_t>(
              this->dequeueOptimisticCount.load(std::memory_order_relaxed) - overcommit, tail)) {
        std::atomic_thread_fence(std::memory_order_acquire);

        index_t myDequeueCount =
            this->dequeueOptimisticCount.fetch_add(1, std::memory_order_relaxed);
        tail = this->tailIndex.load(std::memory_order_acquire);
        if ((details::likely)(
                details::circular_less_than<index_t>(myDequeueCount - overcommit, tail))) {
          index_t index = this->headIndex.fetch_add(1, std::memory_order_acq_rel);

          // Determine which block the element is in
          auto entry = get_block_index_entry_for_index(index);

          // Dequeue
          auto block = entry->value.load(std::memory_order_relaxed);
          auto& el = *((*block)[index]);

          if (!MOODYCAMEL_NOEXCEPT_ASSIGN(T, T&&, element = std::move(el))) {
#ifdef MCDBGQ_NOLOCKFREE_IMPLICITPRODBLOCKINDEX
            // Note: Acquiring the mutex with every dequeue instead of only when a block
            // is released is very sub-optimal, but it is, after all, purely debug code.
            debug::DebugLock lock(producer->mutex);
#endif
            struct Guard {
              Block* block;
              index_t index;
              BlockIndexEntry* entry;
              ConcurrentQueue* parent;

              ~Guard() {
                (*block)[index]->~T();
                if (block->ConcurrentQueue::Block::template set_empty<implicit_context>(index)) {
                  entry->value.store(nullptr, std::memory_order_relaxed);
                  parent->add_block_to_free_list(block);
                }
              }
            } guard = {block, index, entry, this->parent};

            element = std::move(el); // NOLINT
          } else {
            element = std::move(el); // NOLINT
            el.~T(); // NOLINT

            if (block->ConcurrentQueue::Block::template set_empty<implicit_context>(index)) {
              {
#ifdef MCDBGQ_NOLOCKFREE_IMPLICITPRODBLOCKINDEX
                debug::DebugLock lock(mutex);
#endif
                // Add the block back into the global free pool (and remove from block index)
                entry->value.store(nullptr, std::memory_order_relaxed);
              }
              this->parent->add_block_to_free_list(block); // releases the above store
            }
          }

          return true;
        } else {
          this->dequeueOvercommit.fetch_add(1, std::memory_order_release);
        }
      }

      return false;
    }

    template <AllocationMode allocMode, typename It>
    bool enqueue_bulk(It itemFirst, size_t count) {
      // First, we need to make sure we have enough room to enqueue all of the elements;
      // this means pre-allocating blocks and putting them in the block index (but only if
      // all the allocations succeeded).

      // Note that the tailBlock we start off with may not be owned by us any more;
      // this happens if it was filled up exactly to the top (setting tailIndex to
      // the first index of the next block which is not yet allocated), then dequeued
      // completely (putting it on the free list) before we enqueue again.

      index_t startTailIndex = this->tailIndex.load(std::memory_order_relaxed);
      auto startBlock = this->tailBlock;
      Block* firstAllocatedBlock = nullptr;
      auto endBlock = this->tailBlock;

      // Figure out how many blocks we'll need to allocate, and do so
      size_t blockBaseDiff =
          ((startTailIndex + count - 1) & ~static_cast<index_t>(BLOCK_SIZE - 1)) -
          ((startTailIndex - 1) & ~static_cast<index_t>(BLOCK_SIZE - 1));
      index_t currentTailIndex = (startTailIndex - 1) & ~static_cast<index_t>(BLOCK_SIZE - 1);
      if (blockBaseDiff > 0) {
#ifdef MCDBGQ_NOLOCKFREE_IMPLICITPRODBLOCKINDEX
        debug::DebugLock lock(mutex);
#endif
        do {
          blockBaseDiff -= static_cast<index_t>(BLOCK_SIZE);
          currentTailIndex += static_cast<index_t>(BLOCK_SIZE);

          // Find out where we'll be inserting this block in the block index
          BlockIndexEntry* idxEntry =
              nullptr; // initialization here unnecessary but compiler can't always tell
          Block* newBlock;
          bool indexInserted = false;
          auto head = this->headIndex.load(std::memory_order_relaxed);
          assert(!details::circular_less_than<index_t>(currentTailIndex, head));
          bool full = !details::circular_less_than<index_t>(head, currentTailIndex + BLOCK_SIZE) ||
              (MAX_SUBQUEUE_SIZE != details::const_numeric_max<size_t>::value &&
               (MAX_SUBQUEUE_SIZE == 0 ||
                MAX_SUBQUEUE_SIZE - BLOCK_SIZE < currentTailIndex - head));
          if (full ||
              !(indexInserted = insert_block_index_entry<allocMode>(idxEntry, currentTailIndex)) ||
              (newBlock = this->parent->ConcurrentQueue::template requisition_block<allocMode>()) ==
                  nullptr) {
            // Index allocation or block allocation failed; revert any other allocations
            // and index insertions done so far for this operation
            if (indexInserted) {
              rewind_block_index_tail();
              idxEntry->value.store(nullptr, std::memory_order_relaxed);
            }
            currentTailIndex = (startTailIndex - 1) & ~static_cast<index_t>(BLOCK_SIZE - 1);
            for (auto block = firstAllocatedBlock; block != nullptr; block = block->next) {
              currentTailIndex += static_cast<index_t>(BLOCK_SIZE);
              idxEntry = get_block_index_entry_for_index(currentTailIndex);
              idxEntry->value.store(nullptr, std::memory_order_relaxed);
              rewind_block_index_tail();
            }
            this->parent->add_blocks_to_free_list(firstAllocatedBlock);
            this->tailBlock = startBlock;

            return false;
          }

#ifdef MCDBGQ_TRACKMEM
          newBlock->owner = this;
#endif
          newBlock->ConcurrentQueue::Block::template reset_empty<implicit_context>();
          newBlock->next = nullptr;

          // Insert the new block into the index
          idxEntry->value.store(newBlock, std::memory_order_relaxed);

          // Store the chain of blocks so that we can undo if later allocations fail,
          // and so that we can find the blocks when we do the actual enqueueing
          if ((startTailIndex & static_cast<index_t>(BLOCK_SIZE - 1)) != 0 ||
              firstAllocatedBlock != nullptr) {
            assert(this->tailBlock != nullptr);
            this->tailBlock->next = newBlock;
          }
          this->tailBlock = newBlock;
          endBlock = newBlock;
          firstAllocatedBlock = firstAllocatedBlock == nullptr ? newBlock : firstAllocatedBlock;
        } while (blockBaseDiff > 0);
      }

      // Enqueue, one block at a time
      index_t newTailIndex = startTailIndex + static_cast<index_t>(count);
      currentTailIndex = startTailIndex;
      this->tailBlock = startBlock;
      assert(
          (startTailIndex & static_cast<index_t>(BLOCK_SIZE - 1)) != 0 ||
          firstAllocatedBlock != nullptr || count == 0);
      if ((startTailIndex & static_cast<index_t>(BLOCK_SIZE - 1)) == 0 &&
          firstAllocatedBlock != nullptr) {
        this->tailBlock = firstAllocatedBlock;
      }
      while (true) {
        auto stopIndex = (currentTailIndex & ~static_cast<index_t>(BLOCK_SIZE - 1)) +
            static_cast<index_t>(BLOCK_SIZE);
        if (details::circular_less_than<index_t>(newTailIndex, stopIndex)) {
          stopIndex = newTailIndex;
        }
        if (MOODYCAMEL_NOEXCEPT_CTOR(
                T, decltype(*itemFirst), new ((T*)nullptr) T(details::deref_noexcept(itemFirst)))) {
          while (currentTailIndex != stopIndex) {
            new ((*this->tailBlock)[currentTailIndex++]) T(*itemFirst++);
          }
        } else {
          MOODYCAMEL_TRY {
            while (currentTailIndex != stopIndex) {
              new ((*this->tailBlock)[currentTailIndex]) T(
                  details::nomove_if<(bool)!MOODYCAMEL_NOEXCEPT_CTOR(
                      T,
                      decltype(*itemFirst),
                      new ((T*)nullptr) T(details::deref_noexcept(itemFirst)))>::eval(*itemFirst));
              ++currentTailIndex;
              ++itemFirst;
            }
          }
          MOODYCAMEL_CATCH(...) {
            auto constructedStopIndex = currentTailIndex;
            auto lastBlockEnqueued = this->tailBlock;

            if (!details::is_trivially_destructible<T>::value) {
              auto block = startBlock;
              if ((startTailIndex & static_cast<index_t>(BLOCK_SIZE - 1)) == 0) {
                block = firstAllocatedBlock;
              }
              currentTailIndex = startTailIndex;
              while (true) {
                stopIndex = (currentTailIndex & ~static_cast<index_t>(BLOCK_SIZE - 1)) +
                    static_cast<index_t>(BLOCK_SIZE);
                if (details::circular_less_than<index_t>(constructedStopIndex, stopIndex)) {
                  stopIndex = constructedStopIndex;
                }
                while (currentTailIndex != stopIndex) {
                  (*block)[currentTailIndex++]->~T();
                }
                if (block == lastBlockEnqueued) {
                  break;
                }
                block = block->next;
              }
            }

            currentTailIndex = (startTailIndex - 1) & ~static_cast<index_t>(BLOCK_SIZE - 1);
            for (auto block = firstAllocatedBlock; block != nullptr; block = block->next) {
              currentTailIndex += static_cast<index_t>(BLOCK_SIZE);
              auto idxEntry = get_block_index_entry_for_index(currentTailIndex);
              idxEntry->value.store(nullptr, std::memory_order_relaxed);
              rewind_block_index_tail();
            }
            this->parent->add_blocks_to_free_list(firstAllocatedBlock);
            this->tailBlock = startBlock;
            MOODYCAMEL_RETHROW;
          }
        }

        if (this->tailBlock == endBlock) {
          assert(currentTailIndex == newTailIndex);
          break;
        }
        this->tailBlock = this->tailBlock->next;
      }
      this->tailIndex.store(newTailIndex, std::memory_order_release);
      return true;
    }

    template <typename It>
    size_t dequeue_bulk(It& itemFirst, size_t max) {
      auto tail = this->tailIndex.load(std::memory_order_relaxed);
      auto overcommit = this->dequeueOvercommit.load(std::memory_order_relaxed);
      auto desiredCount = static_cast<size_t>(
          tail - (this->dequeueOptimisticCount.load(std::memory_order_relaxed) - overcommit));
      if (details::circular_less_than<size_t>(0, desiredCount)) {
        desiredCount = desiredCount < max ? desiredCount : max;
        std::atomic_thread_fence(std::memory_order_acquire);

        auto myDequeueCount =
            this->dequeueOptimisticCount.fetch_add(desiredCount, std::memory_order_relaxed);

        tail = this->tailIndex.load(std::memory_order_acquire);
        auto actualCount = static_cast<size_t>(tail - (myDequeueCount - overcommit));
        if (details::circular_less_than<size_t>(0, actualCount)) {
          actualCount = desiredCount < actualCount ? desiredCount : actualCount;
          if (actualCount < desiredCount) {
            this->dequeueOvercommit.fetch_add(
                desiredCount - actualCount, std::memory_order_release);
          }

          // Get the first index. Note that since there's guaranteed to be at least actualCount
          // elements, this will never exceed tail.
          auto firstIndex = this->headIndex.fetch_add(actualCount, std::memory_order_acq_rel);

          // Iterate the blocks and dequeue
          auto index = firstIndex;
          BlockIndexHeader* localBlockIndex;
          auto indexIndex = get_block_index_index_for_index(index, localBlockIndex);
          do {
            auto blockStartIndex = index;
            auto endIndex =
                (index & ~static_cast<index_t>(BLOCK_SIZE - 1)) + static_cast<index_t>(BLOCK_SIZE);
            endIndex = details::circular_less_than<index_t>(
                           firstIndex + static_cast<index_t>(actualCount), endIndex)
                ? firstIndex + static_cast<index_t>(actualCount)
                : endIndex;

            auto entry = localBlockIndex->index[indexIndex];
            auto block = entry->value.load(std::memory_order_relaxed);
            if (MOODYCAMEL_NOEXCEPT_ASSIGN(
                    T, T&&, details::deref_noexcept(itemFirst) = std::move((*(*block)[index])))) {
              while (index != endIndex) {
                auto& el = *((*block)[index]);
                *itemFirst++ = std::move(el);
                el.~T();
                ++index;
              }
            } else {
              MOODYCAMEL_TRY {
                while (index != endIndex) {
                  auto& el = *((*block)[index]);
                  *itemFirst = std::move(el);
                  ++itemFirst;
                  el.~T();
                  ++index;
                }
              }
              MOODYCAMEL_CATCH(...) {
                do {
                  entry = localBlockIndex->index[indexIndex];
                  block = entry->value.load(std::memory_order_relaxed);
                  while (index != endIndex) {
                    (*block)[index++]->~T();
                  }

                  if (block->ConcurrentQueue::Block::template set_many_empty<implicit_context>(
                          blockStartIndex, static_cast<size_t>(endIndex - blockStartIndex))) {
#ifdef MCDBGQ_NOLOCKFREE_IMPLICITPRODBLOCKINDEX
                    debug::DebugLock lock(mutex);
#endif
                    entry->value.store(nullptr, std::memory_order_relaxed);
                    this->parent->add_block_to_free_list(block);
                  }
                  indexIndex = (indexIndex + 1) & (localBlockIndex->capacity - 1);

                  blockStartIndex = index;
                  endIndex = (index & ~static_cast<index_t>(BLOCK_SIZE - 1)) +
                      static_cast<index_t>(BLOCK_SIZE);
                  endIndex = details::circular_less_than<index_t>(
                                 firstIndex + static_cast<index_t>(actualCount), endIndex)
                      ? firstIndex + static_cast<index_t>(actualCount)
                      : endIndex;
                } while (index != firstIndex + actualCount);

                MOODYCAMEL_RETHROW;
              }
            }
            if (block->ConcurrentQueue::Block::template set_many_empty<implicit_context>(
                    blockStartIndex, static_cast<size_t>(endIndex - blockStartIndex))) {
              {
#ifdef MCDBGQ_NOLOCKFREE_IMPLICITPRODBLOCKINDEX
                debug::DebugLock lock(mutex);
#endif
                // Note that the set_many_empty above did a release, meaning that anybody who
                // acquires the block we're about to free can use it safely since our writes (and
                // reads!) will have happened-before then.
                entry->value.store(nullptr, std::memory_order_relaxed);
              }
              this->parent->add_block_to_free_list(block); // releases the above store
            }
            indexIndex = (indexIndex + 1) & (localBlockIndex->capacity - 1);
          } while (index != firstIndex + actualCount);

          return actualCount;
        } else {
          this->dequeueOvercommit.fetch_add(desiredCount, std::memory_order_release);
        }
      }

      return 0;
    }

   private:
    // The block size must be > 1, so any number with the low bit set is an invalid block base index
    static const index_t INVALID_BLOCK_BASE = 1;

    struct BlockIndexEntry {
      std::atomic<index_t> key;
      std::atomic<Block*> value;
    };

    struct BlockIndexHeader {
      size_t capacity;
      std::atomic<size_t> tail;
      BlockIndexEntry* entries;
      BlockIndexEntry** index;
      BlockIndexHeader* prev;
    };

    template <AllocationMode allocMode>
    inline bool insert_block_index_entry(BlockIndexEntry*& idxEntry, index_t blockStartIndex) {
      auto localBlockIndex =
          blockIndex.load(std::memory_order_relaxed); // We're the only writer thread, relaxed is OK
      if (localBlockIndex == nullptr) {
        return false; // this can happen if new_block_index failed in the constructor
      }
      auto newTail = (localBlockIndex->tail.load(std::memory_order_relaxed) + 1) &
          (localBlockIndex->capacity - 1);
      idxEntry = localBlockIndex->index[newTail];
      if (idxEntry->key.load(std::memory_order_relaxed) == INVALID_BLOCK_BASE ||
          idxEntry->value.load(std::memory_order_relaxed) == nullptr) {
        idxEntry->key.store(blockStartIndex, std::memory_order_relaxed);
        localBlockIndex->tail.store(newTail, std::memory_order_release);
        return true;
      }

      // No room in the old block index, try to allocate another one!
      MOODYCAMEL_CONSTEXPR_IF(allocMode == CannotAlloc) {
        return false;
      }
      else if (!new_block_index()) {
        return false;
      }
      localBlockIndex = blockIndex.load(std::memory_order_relaxed);
      newTail = (localBlockIndex->tail.load(std::memory_order_relaxed) + 1) &
          (localBlockIndex->capacity - 1);
      idxEntry = localBlockIndex->index[newTail];
      assert(idxEntry->key.load(std::memory_order_relaxed) == INVALID_BLOCK_BASE);
      idxEntry->key.store(blockStartIndex, std::memory_order_relaxed);
      localBlockIndex->tail.store(newTail, std::memory_order_release);
      return true;
    }

    inline void rewind_block_index_tail() {
      auto localBlockIndex = blockIndex.load(std::memory_order_relaxed);
      localBlockIndex->tail.store(
          (localBlockIndex->tail.load(std::memory_order_relaxed) - 1) &
              (localBlockIndex->capacity - 1),
          std::memory_order_relaxed);
    }

    inline BlockIndexEntry* get_block_index_entry_for_index(index_t index) const {
      BlockIndexHeader* localBlockIndex;
      auto idx = get_block_index_index_for_index(index, localBlockIndex);
      return localBlockIndex->index[idx];
    }

    inline size_t get_block_index_index_for_index(index_t index, BlockIndexHeader*& localBlockIndex)
        const {
#ifdef MCDBGQ_NOLOCKFREE_IMPLICITPRODBLOCKINDEX
      debug::DebugLock lock(mutex);
#endif
      index &= ~static_cast<index_t>(BLOCK_SIZE - 1);
      localBlockIndex = blockIndex.load(std::memory_order_acquire);
      auto tail = localBlockIndex->tail.load(std::memory_order_acquire);
      auto tailBase = localBlockIndex->index[tail]->key.load(std::memory_order_relaxed);
      assert(tailBase != INVALID_BLOCK_BASE);
      // Note: Must use division instead of shift because the index may wrap around, causing a
      // negative offset, whose negativity we want to preserve
      auto offset = static_cast<size_t>(
          static_cast<typename std::make_signed<index_t>::type>(index - tailBase) / BLOCK_SIZE);
      size_t idx = (tail + offset) & (localBlockIndex->capacity - 1);
      assert(
          localBlockIndex->index[idx]->key.load(std::memory_order_relaxed) == index &&
          localBlockIndex->index[idx]->value.load(std::memory_order_relaxed) != nullptr);
      return idx;
    }

    bool new_block_index() {
      auto prev = blockIndex.load(std::memory_order_relaxed);
      size_t prevCapacity = prev == nullptr ? 0 : prev->capacity;
      auto entryCount = prev == nullptr ? nextBlockIndexCapacity : prevCapacity;
      auto raw = static_cast<char*>((Traits::malloc)(
          sizeof(BlockIndexHeader) + std::alignment_of<BlockIndexEntry>::value - 1 +
          sizeof(BlockIndexEntry) * entryCount + std::alignment_of<BlockIndexEntry*>::value - 1 +
          sizeof(BlockIndexEntry*) * nextBlockIndexCapacity));
      if (raw == nullptr) {
        return false;
      }

      auto header = new (raw) BlockIndexHeader;
      auto entries = reinterpret_cast<BlockIndexEntry*>(
          details::align_for<BlockIndexEntry>(raw + sizeof(BlockIndexHeader)));
      auto index = reinterpret_cast<BlockIndexEntry**>(details::align_for<BlockIndexEntry*>(
          reinterpret_cast<char*>(entries) + sizeof(BlockIndexEntry) * entryCount));
      if (prev != nullptr) {
        auto prevTail = prev->tail.load(std::memory_order_relaxed);
        auto prevPos = prevTail;
        size_t i = 0;
        do {
          prevPos = (prevPos + 1) & (prev->capacity - 1);
          index[i++] = prev->index[prevPos];
        } while (prevPos != prevTail);
        assert(i == prevCapacity);
      }
      for (size_t i = 0; i != entryCount; ++i) {
        new (entries + i) BlockIndexEntry;
        entries[i].key.store(INVALID_BLOCK_BASE, std::memory_order_relaxed);
        index[prevCapacity + i] = entries + i;
      }
      header->prev = prev;
      header->entries = entries;
      header->index = index;
      header->capacity = nextBlockIndexCapacity;
      header->tail.store(
          (prevCapacity - 1) & (nextBlockIndexCapacity - 1), std::memory_order_relaxed);

      blockIndex.store(header, std::memory_order_release);

      nextBlockIndexCapacity <<= 1;

      return true;
    }

   private:
    size_t nextBlockIndexCapacity;
    std::atomic<BlockIndexHeader*> blockIndex;

#ifdef MOODYCAMEL_CPP11_THREAD_LOCAL_SUPPORTED
   public:
    details::ThreadExitListener threadExitListener;

   private:
#endif

#ifdef MOODYCAMEL_QUEUE_INTERNAL_DEBUG
   public:
    ImplicitProducer* nextImplicitProducer;

   private:
#endif

#ifdef MCDBGQ_NOLOCKFREE_IMPLICITPRODBLOCKINDEX
    mutable debug::DebugMutex mutex;
#endif
#ifdef MCDBGQ_TRACKMEM
    friend struct MemStats;
#endif
  };

  //////////////////////////////////
  // Block pool manipulation
  //////////////////////////////////

  void populate_initial_block_list(size_t blockCount) {
    initialBlockPoolSize = blockCount;
    if (initialBlockPoolSize == 0) {
      initialBlockPool = nullptr;
      return;
    }

    initialBlockPool = create_array<Block>(blockCount);
    if (initialBlockPool == nullptr) {
      initialBlockPoolSize = 0;
    }
    for (size_t i = 0; i < initialBlockPoolSize; ++i) {
      initialBlockPool[i].dynamicallyAllocated = false;
    }
  }

  inline Block* try_get_block_from_initial_pool() {
    if (initialBlockPoolIndex.load(std::memory_order_relaxed) >= initialBlockPoolSize) {
      return nullptr;
    }

    auto index = initialBlockPoolIndex.fetch_add(1, std::memory_order_relaxed);

    return index < initialBlockPoolSize ? (initialBlockPool + index) : nullptr;
  }

  inline void add_block_to_free_list(Block* block) {
#ifdef MCDBGQ_TRACKMEM
    block->owner = nullptr;
#endif
    freeList.add(block);
  }

  inline void add_blocks_to_free_list(Block* block) {
    while (block != nullptr) {
      auto next = block->next;
      add_block_to_free_list(block);
      block = next;
    }
  }

  inline Block* try_get_block_from_free_list() {
    return freeList.try_get();
  }

  // Gets a free block from one of the memory pools, or allocates a new one (if applicable)
  template <AllocationMode canAlloc>
  Block* requisition_block() {
    auto block = try_get_block_from_initial_pool();
    if (block != nullptr) {
      return block;
    }

    block = try_get_block_from_free_list();
    if (block != nullptr) {
      return block;
    }

    MOODYCAMEL_CONSTEXPR_IF(canAlloc == CanAlloc) {
      return create<Block>();
    }
    else {
      return nullptr;
    }
  }

#ifdef MCDBGQ_TRACKMEM
 public:
  struct MemStats {
    size_t allocatedBlocks;
    size_t usedBlocks;
    size_t freeBlocks;
    size_t ownedBlocksExplicit;
    size_t ownedBlocksImplicit;
    size_t implicitProducers;
    size_t explicitProducers;
    size_t elementsEnqueued;
    size_t blockClassBytes;
    size_t queueClassBytes;
    size_t implicitBlockIndexBytes;
    size_t explicitBlockIndexBytes;

    friend class ConcurrentQueue;

   private:
    static MemStats getFor(ConcurrentQueue* q) {
      MemStats stats = {0};

      stats.elementsEnqueued = q->size_approx();

      auto block = q->freeList.head_unsafe();
      while (block != nullptr) {
        ++stats.allocatedBlocks;
        ++stats.freeBlocks;
        block = block->freeListNext.load(std::memory_order_relaxed);
      }

      for (auto ptr = q->producerListTail.load(std::memory_order_acquire); ptr != nullptr;
           ptr = ptr->next_prod()) {
        bool implicit = dynamic_cast<ImplicitProducer*>(ptr) != nullptr;
        stats.implicitProducers += implicit ? 1 : 0;
        stats.explicitProducers += implicit ? 0 : 1;

        if (implicit) {
          auto prod = static_cast<ImplicitProducer*>(ptr);
          stats.queueClassBytes += sizeof(ImplicitProducer);
          auto head = prod->headIndex.load(std::memory_order_relaxed);
          auto tail = prod->tailIndex.load(std::memory_order_relaxed);
          auto hash = prod->blockIndex.load(std::memory_order_relaxed);
          if (hash != nullptr) {
            for (size_t i = 0; i != hash->capacity; ++i) {
              if (hash->index[i]->key.load(std::memory_order_relaxed) !=
                      ImplicitProducer::INVALID_BLOCK_BASE &&
                  hash->index[i]->value.load(std::memory_order_relaxed) != nullptr) {
                ++stats.allocatedBlocks;
                ++stats.ownedBlocksImplicit;
              }
            }
            stats.implicitBlockIndexBytes +=
                hash->capacity * sizeof(typename ImplicitProducer::BlockIndexEntry);
            for (; hash != nullptr; hash = hash->prev) {
              stats.implicitBlockIndexBytes += sizeof(typename ImplicitProducer::BlockIndexHeader) +
                  hash->capacity * sizeof(typename ImplicitProducer::BlockIndexEntry*);
            }
          }
          for (; details::circular_less_than<index_t>(head, tail); head += BLOCK_SIZE) {
            // auto block = prod->get_block_index_entry_for_index(head);
            ++stats.usedBlocks;
          }
        } else {
          auto prod = static_cast<ExplicitProducer*>(ptr);
          stats.queueClassBytes += sizeof(ExplicitProducer);
          auto tailBlock = prod->tailBlock;
          bool wasNonEmpty = false;
          if (tailBlock != nullptr) {
            auto block = tailBlock;
            do {
              ++stats.allocatedBlocks;
              if (!block->ConcurrentQueue::Block::template is_empty<explicit_context>() ||
                  wasNonEmpty) {
                ++stats.usedBlocks;
                wasNonEmpty = wasNonEmpty || block != tailBlock;
              }
              ++stats.ownedBlocksExplicit;
              block = block->next;
            } while (block != tailBlock);
          }
          auto index = prod->blockIndex.load(std::memory_order_relaxed);
          while (index != nullptr) {
            stats.explicitBlockIndexBytes += sizeof(typename ExplicitProducer::BlockIndexHeader) +
                index->size * sizeof(typename ExplicitProducer::BlockIndexEntry);
            index = static_cast<typename ExplicitProducer::BlockIndexHeader*>(index->prev);
          }
        }
      }

      auto freeOnInitialPool =
          q->initialBlockPoolIndex.load(std::memory_order_relaxed) >= q->initialBlockPoolSize
          ? 0
          : q->initialBlockPoolSize - q->initialBlockPoolIndex.load(std::memory_order_relaxed);
      stats.allocatedBlocks += freeOnInitialPool;
      stats.freeBlocks += freeOnInitialPool;

      stats.blockClassBytes = sizeof(Block) * stats.allocatedBlocks;
      stats.queueClassBytes += sizeof(ConcurrentQueue);

      return stats;
    }
  };

  // For debugging only. Not thread-safe.
  MemStats getMemStats() {
    return MemStats::getFor(this);
  }

 private:
  friend struct MemStats;
#endif

  //////////////////////////////////
  // Producer list manipulation
  //////////////////////////////////

  ProducerBase* recycle_or_create_producer(bool isExplicit) {
    bool recycled;
    return recycle_or_create_producer(isExplicit, recycled);
  }

  ProducerBase* recycle_or_create_producer(bool isExplicit, bool& recycled) {
#ifdef MCDBGQ_NOLOCKFREE_IMPLICITPRODHASH
    debug::DebugLock lock(implicitProdMutex);
#endif
    // Try to re-use one first
    for (auto ptr = producerListTail.load(std::memory_order_acquire); ptr != nullptr;
         ptr = ptr->next_prod()) {
      if (ptr->inactive.load(std::memory_order_relaxed) && ptr->isExplicit == isExplicit) {
        bool expected = true;
        if (ptr->inactive.compare_exchange_strong(
                expected,
                /* desired */ false,
                std::memory_order_acquire,
                std::memory_order_relaxed)) {
          // We caught one! It's been marked as activated, the caller can have it
          recycled = true;
          return ptr;
        }
      }
    }

    recycled = false;
    return add_producer(
        isExplicit ? static_cast<ProducerBase*>(create<ExplicitProducer>(this))
                   : create<ImplicitProducer>(this));
  }

  ProducerBase* add_producer(ProducerBase* producer) {
    // Handle failed memory allocation
    if (producer == nullptr) {
      return nullptr;
    }

    producerCount.fetch_add(1, std::memory_order_relaxed);

    // Add it to the lock-free list
    auto prevTail = producerListTail.load(std::memory_order_relaxed);
    do {
      producer->next = prevTail;
    } while (!producerListTail.compare_exchange_weak(
        prevTail, producer, std::memory_order_release, std::memory_order_relaxed));

#ifdef MOODYCAMEL_QUEUE_INTERNAL_DEBUG
    if (producer->isExplicit) {
      auto prevTailExplicit = explicitProducers.load(std::memory_order_relaxed);
      do {
        static_cast<ExplicitProducer*>(producer)->nextExplicitProducer = prevTailExplicit;
      } while (!explicitProducers.compare_exchange_weak(
          prevTailExplicit,
          static_cast<ExplicitProducer*>(producer),
          std::memory_order_release,
          std::memory_order_relaxed));
    } else {
      auto prevTailImplicit = implicitProducers.load(std::memory_order_relaxed);
      do {
        static_cast<ImplicitProducer*>(producer)->nextImplicitProducer = prevTailImplicit;
      } while (!implicitProducers.compare_exchange_weak(
          prevTailImplicit,
          static_cast<ImplicitProducer*>(producer),
          std::memory_order_release,
          std::memory_order_relaxed));
    }
#endif

    return producer;
  }

  void reown_producers() {
    // After another instance is moved-into/swapped-with this one, all the
    // producers we stole still think their parents are the other queue.
    // So fix them up!
    for (auto ptr = producerListTail.load(std::memory_order_relaxed); ptr != nullptr;
         ptr = ptr->next_prod()) {
      ptr->parent = this;
    }
  }

  //////////////////////////////////
  // Implicit producer hash
  //////////////////////////////////

  struct ImplicitProducerKVP {
    std::atomic<details::thread_id_t> key;
    ImplicitProducer* value; // No need for atomicity since it's only read by the thread that sets
                             // it in the first place

    ImplicitProducerKVP() : value(nullptr) {}

    ImplicitProducerKVP(ImplicitProducerKVP&& other) MOODYCAMEL_NOEXCEPT {
      key.store(other.key.load(std::memory_order_relaxed), std::memory_order_relaxed);
      value = other.value;
    }

    inline ImplicitProducerKVP& operator=(ImplicitProducerKVP&& other) MOODYCAMEL_NOEXCEPT {
      swap(other);
      return *this;
    }

    inline void swap(ImplicitProducerKVP& other) MOODYCAMEL_NOEXCEPT {
      if (this != &other) {
        details::swap_relaxed(key, other.key);
        std::swap(value, other.value);
      }
    }
  };

  template <typename XT, typename XTraits>
  friend void moodycamel::swap(
      typename ConcurrentQueue<XT, XTraits>::ImplicitProducerKVP&,
      typename ConcurrentQueue<XT, XTraits>::ImplicitProducerKVP&) MOODYCAMEL_NOEXCEPT;

  struct ImplicitProducerHash {
    size_t capacity;
    ImplicitProducerKVP* entries;
    ImplicitProducerHash* prev;
  };

  inline void populate_initial_implicit_producer_hash() {
    MOODYCAMEL_CONSTEXPR_IF(INITIAL_IMPLICIT_PRODUCER_HASH_SIZE == 0) {
      return;
    }
    else {
      implicitProducerHashCount.store(0, std::memory_order_relaxed);
      auto hash = &initialImplicitProducerHash;
      hash->capacity = INITIAL_IMPLICIT_PRODUCER_HASH_SIZE;
      hash->entries = &initialImplicitProducerHashEntries[0];
      for (size_t i = 0; i != INITIAL_IMPLICIT_PRODUCER_HASH_SIZE; ++i) {
        initialImplicitProducerHashEntries[i].key.store(
            details::invalid_thread_id, std::memory_order_relaxed);
      }
      hash->prev = nullptr;
      implicitProducerHash.store(hash, std::memory_order_relaxed);
    }
  }

  void swap_implicit_producer_hashes(ConcurrentQueue& other) {
    MOODYCAMEL_CONSTEXPR_IF(INITIAL_IMPLICIT_PRODUCER_HASH_SIZE == 0) {
      return;
    }
    else {
      // Swap (assumes our implicit producer hash is initialized)
      initialImplicitProducerHashEntries.swap(other.initialImplicitProducerHashEntries);
      initialImplicitProducerHash.entries = &initialImplicitProducerHashEntries[0];
      other.initialImplicitProducerHash.entries = &other.initialImplicitProducerHashEntries[0];

      details::swap_relaxed(implicitProducerHashCount, other.implicitProducerHashCount);

      details::swap_relaxed(implicitProducerHash, other.implicitProducerHash);
      if (implicitProducerHash.load(std::memory_order_relaxed) ==
          &other.initialImplicitProducerHash) {
        implicitProducerHash.store(&initialImplicitProducerHash, std::memory_order_relaxed);
      } else {
        ImplicitProducerHash* hash;
        for (hash = implicitProducerHash.load(std::memory_order_relaxed);
             hash->prev != &other.initialImplicitProducerHash;
             hash = hash->prev) {
          continue;
        }
        hash->prev = &initialImplicitProducerHash;
      }
      if (other.implicitProducerHash.load(std::memory_order_relaxed) ==
          &initialImplicitProducerHash) {
        other.implicitProducerHash.store(
            &other.initialImplicitProducerHash, std::memory_order_relaxed);
      } else {
        ImplicitProducerHash* hash;
        for (hash = other.implicitProducerHash.load(std::memory_order_relaxed);
             hash->prev != &initialImplicitProducerHash;
             hash = hash->prev) {
          continue;
        }
        hash->prev = &other.initialImplicitProducerHash;
      }
    }
  }

  // Only fails (returns nullptr) if memory allocation fails
  ImplicitProducer* get_or_add_implicit_producer() {
    // Note that since the data is essentially thread-local (key is thread ID),
    // there's a reduced need for fences (memory ordering is already consistent
    // for any individual thread), except for the current table itself.

    // Start by looking for the thread ID in the current and all previous hash tables.
    // If it's not found, it must not be in there yet, since this same thread would
    // have added it previously to one of the tables that we traversed.

    // Code and algorithm adapted from
    // http://preshing.com/20130605/the-worlds-simplest-lock-free-hash-table

#ifdef MCDBGQ_NOLOCKFREE_IMPLICITPRODHASH
    debug::DebugLock lock(implicitProdMutex);
#endif

    auto id = details::thread_id();
    auto hashedId = details::hash_thread_id(id);

    auto mainHash = implicitProducerHash.load(std::memory_order_acquire);
    assert(mainHash != nullptr); // silence clang-tidy and MSVC warnings (hash cannot be null)
    for (auto hash = mainHash; hash != nullptr; hash = hash->prev) {
      // Look for the id in this hash
      auto index = hashedId;
      while (true) { // Not an infinite loop because at least one slot is free in the hash table
        index &= hash->capacity - 1;

        auto probedKey = hash->entries[index].key.load(std::memory_order_relaxed);
        if (probedKey == id) {
          // Found it! If we had to search several hashes deep, though, we should lazily add it
          // to the current main hash table to avoid the extended search next time.
          // Note there's guaranteed to be room in the current hash table since every subsequent
          // table implicitly reserves space for all previous tables (there's only one
          // implicitProducerHashCount).
          auto value = hash->entries[index].value;
          if (hash != mainHash) {
            index = hashedId;
            while (true) {
              index &= mainHash->capacity - 1;
              probedKey = mainHash->entries[index].key.load(std::memory_order_relaxed);
              auto empty = details::invalid_thread_id;
#ifdef MOODYCAMEL_CPP11_THREAD_LOCAL_SUPPORTED
              auto reusable = details::invalid_thread_id2;
              if ((probedKey == empty &&
                   mainHash->entries[index].key.compare_exchange_strong(
                       empty, id, std::memory_order_relaxed, std::memory_order_relaxed)) ||
                  (probedKey == reusable &&
                   mainHash->entries[index].key.compare_exchange_strong(
                       reusable, id, std::memory_order_acquire, std::memory_order_acquire))) {
#else
              if ((probedKey == empty &&
                   mainHash->entries[index].key.compare_exchange_strong(
                       empty, id, std::memory_order_relaxed, std::memory_order_relaxed))) {
#endif
                mainHash->entries[index].value = value;
                break;
              }
              ++index;
            }
          }

          return value;
        }
        if (probedKey == details::invalid_thread_id) {
          break; // Not in this hash table
        }
        ++index;
      }
    }

    // Insert!
    auto newCount = 1 + implicitProducerHashCount.fetch_add(1, std::memory_order_relaxed);
    while (true) {
      // NOLINTNEXTLINE(clang-analyzer-core.NullDereference)
      if (newCount >= (mainHash->capacity >> 1) &&
          !implicitProducerHashResizeInProgress.test_and_set(std::memory_order_acquire)) {
        // We've acquired the resize lock, try to allocate a bigger hash table.
        // Note the acquire fence synchronizes with the release fence at the end of this block, and
        // hence when we reload implicitProducerHash it must be the most recent version (it only
        // gets changed within this locked block).
        mainHash = implicitProducerHash.load(std::memory_order_acquire);
        if (newCount >= (mainHash->capacity >> 1)) {
          auto newCapacity = mainHash->capacity << 1;
          while (newCount >= (newCapacity >> 1)) {
            newCapacity <<= 1;
          }
          auto raw = static_cast<char*>((Traits::malloc)(
              sizeof(ImplicitProducerHash) + std::alignment_of<ImplicitProducerKVP>::value - 1 +
              sizeof(ImplicitProducerKVP) * newCapacity));
          if (raw == nullptr) {
            // Allocation failed
            implicitProducerHashCount.fetch_sub(1, std::memory_order_relaxed);
            implicitProducerHashResizeInProgress.clear(std::memory_order_relaxed);
            return nullptr;
          }

          auto newHash = new (raw) ImplicitProducerHash;
          newHash->capacity = newCapacity;
          newHash->entries = reinterpret_cast<ImplicitProducerKVP*>(
              details::align_for<ImplicitProducerKVP>(raw + sizeof(ImplicitProducerHash)));
          for (size_t i = 0; i != newCapacity; ++i) {
            new (newHash->entries + i) ImplicitProducerKVP;
            newHash->entries[i].key.store(details::invalid_thread_id, std::memory_order_relaxed);
          }
          newHash->prev = mainHash;
          implicitProducerHash.store(newHash, std::memory_order_release);
          implicitProducerHashResizeInProgress.clear(std::memory_order_release);
          mainHash = newHash;
        } else {
          implicitProducerHashResizeInProgress.clear(std::memory_order_release);
        }
      }

      // If it's < three-quarters full, add to the old one anyway so that we don't have to wait for
      // the next table to finish being allocated by another thread (and if we just finished
      // allocating above, the condition will always be true)
      if (newCount < (mainHash->capacity >> 1) + (mainHash->capacity >> 2)) {
        bool recycled;
        auto producer = static_cast<ImplicitProducer*>(recycle_or_create_producer(false, recycled));
        if (producer == nullptr) {
          implicitProducerHashCount.fetch_sub(1, std::memory_order_relaxed);
          return nullptr;
        }
        if (recycled) {
          implicitProducerHashCount.fetch_sub(1, std::memory_order_relaxed);
        }

#ifdef MOODYCAMEL_CPP11_THREAD_LOCAL_SUPPORTED
        producer->threadExitListener.callback =
            &ConcurrentQueue::implicit_producer_thread_exited_callback;
        producer->threadExitListener.userData = producer;
        details::ThreadExitNotifier::subscribe(&producer->threadExitListener);
#endif

        auto index = hashedId;
        while (true) {
          index &= mainHash->capacity - 1;
          auto probedKey = mainHash->entries[index].key.load(std::memory_order_relaxed);

          auto empty = details::invalid_thread_id;
#ifdef MOODYCAMEL_CPP11_THREAD_LOCAL_SUPPORTED
          auto reusable = details::invalid_thread_id2;
          if ((probedKey == empty &&
               mainHash->entries[index].key.compare_exchange_strong(
                   empty, id, std::memory_order_relaxed, std::memory_order_relaxed)) ||
              (probedKey == reusable &&
               mainHash->entries[index].key.compare_exchange_strong(
                   reusable, id, std::memory_order_acquire, std::memory_order_acquire))) {
#else
          if ((probedKey == empty &&
               mainHash->entries[index].key.compare_exchange_strong(
                   empty, id, std::memory_order_relaxed, std::memory_order_relaxed))) {
#endif
            mainHash->entries[index].value = producer;
            break;
          }
          ++index;
        }
        return producer;
      }

      // Hmm, the old hash is quite full and somebody else is busy allocating a new one.
      // We need to wait for the allocating thread to finish (if it succeeds, we add, if not,
      // we try to allocate ourselves).
      mainHash = implicitProducerHash.load(std::memory_order_acquire);
    }
  } // namespace moodycamel

#ifdef MOODYCAMEL_CPP11_THREAD_LOCAL_SUPPORTED
  void implicit_producer_thread_exited(ImplicitProducer* producer) {
    // Remove from thread exit listeners
    details::ThreadExitNotifier::unsubscribe(&producer->threadExitListener);

    // Remove from hash
#ifdef MCDBGQ_NOLOCKFREE_IMPLICITPRODHASH
    debug::DebugLock lock(implicitProdMutex);
#endif
    auto hash = implicitProducerHash.load(std::memory_order_acquire);
    assert(hash != nullptr); // The thread exit listener is only registered if we were added to a
                             // hash in the first place
    auto id = details::thread_id();
    auto hashedId = details::hash_thread_id(id);
    details::thread_id_t probedKey;

    // We need to traverse all the hashes just in case other threads aren't on the current one yet
    // and are trying to add an entry thinking there's a free slot (because they reused a producer)
    for (; hash != nullptr; hash = hash->prev) {
      auto index = hashedId;
      do {
        index &= hash->capacity - 1;
        probedKey = hash->entries[index].key.load(std::memory_order_relaxed);
        if (probedKey == id) {
          hash->entries[index].key.store(details::invalid_thread_id2, std::memory_order_release);
          break;
        }
        ++index;
      } while (probedKey !=
               details::invalid_thread_id); // Can happen if the hash has changed but we weren't put
                                            // back in it yet, or if we weren't added to this hash
                                            // in the first place
    }

    // Mark the queue as being recyclable
    producer->inactive.store(true, std::memory_order_release);
  }

  static void implicit_producer_thread_exited_callback(void* userData) {
    auto producer = static_cast<ImplicitProducer*>(userData);
    auto queue = producer->parent;
    queue->implicit_producer_thread_exited(producer);
  }
#endif

  //////////////////////////////////
  // Utility functions
  //////////////////////////////////

  template <typename TAlign>
  static inline void* aligned_malloc(size_t size) {
    if (std::alignment_of<TAlign>::value <= std::alignment_of<details::max_align_t>::value)
      return (Traits::malloc)(size);
    size_t alignment = std::alignment_of<TAlign>::value;
    void* raw = (Traits::malloc)(size + alignment - 1 + sizeof(void*));
    if (!raw)
      return nullptr;
    char* ptr = details::align_for<TAlign>(reinterpret_cast<char*>(raw) + sizeof(void*));
    *(reinterpret_cast<void**>(ptr) - 1) = raw;
    return ptr;
  }

  template <typename TAlign>
  static inline void aligned_free(void* ptr) {
    if (std::alignment_of<TAlign>::value <= std::alignment_of<details::max_align_t>::value)
      return (Traits::free)(ptr);
    (Traits::free)(ptr ? *(reinterpret_cast<void**>(ptr) - 1) : nullptr);
  }

  template <typename U>
  static inline U* create_array(size_t count) {
    assert(count > 0);
    U* p = static_cast<U*>(aligned_malloc<U>(sizeof(U) * count));
    if (p == nullptr)
      return nullptr;

    for (size_t i = 0; i != count; ++i)
      new (p + i) U();
    return p;
  }

  template <typename U>
  static inline void destroy_array(U* p, size_t count) {
    if (p != nullptr) {
      assert(count > 0);
      for (size_t i = count; i != 0;)
        (p + --i)->~U();
    }
    aligned_free<U>(p);
  }

  template <typename U>
  static inline U* create() {
    void* p = aligned_malloc<U>(sizeof(U));
    return p != nullptr ? new (p) U : nullptr;
  }

  template <typename U, typename A1>
  static inline U* create(A1&& a1) {
    void* p = aligned_malloc<U>(sizeof(U));
    return p != nullptr ? new (p) U(std::forward<A1>(a1)) : nullptr;
  }

  template <typename U>
  static inline void destroy(U* p) {
    if (p != nullptr)
      p->~U();
    aligned_free<U>(p);
  }

 private:
  std::atomic<ProducerBase*> producerListTail;
  std::atomic<std::uint32_t> producerCount;

  std::atomic<size_t> initialBlockPoolIndex;
  Block* initialBlockPool;
  size_t initialBlockPoolSize;

#ifndef MCDBGQ_USEDEBUGFREELIST
  FreeList<Block> freeList;
#else
  debug::DebugFreeList<Block> freeList;
#endif

  std::atomic<ImplicitProducerHash*> implicitProducerHash;
  std::atomic<size_t> implicitProducerHashCount; // Number of slots logically used
  ImplicitProducerHash initialImplicitProducerHash;
  std::array<ImplicitProducerKVP, INITIAL_IMPLICIT_PRODUCER_HASH_SIZE>
      initialImplicitProducerHashEntries;
  std::atomic_flag implicitProducerHashResizeInProgress;

  std::atomic<std::uint32_t> nextExplicitConsumerId;
  std::atomic<std::uint32_t> globalExplicitConsumerOffset;

#ifdef MCDBGQ_NOLOCKFREE_IMPLICITPRODHASH
  debug::DebugMutex implicitProdMutex;
#endif

#ifdef MOODYCAMEL_QUEUE_INTERNAL_DEBUG
  std::atomic<ExplicitProducer*> explicitProducers;
  std::atomic<ImplicitProducer*> implicitProducers;
#endif
};

template <typename T, typename Traits>
ProducerToken::ProducerToken(ConcurrentQueue<T, Traits>& queue)
    : producer(queue.recycle_or_create_producer(true)) {
  if (producer != nullptr) {
    producer->token = this;
  }
}

template <typename T, typename Traits>
ProducerToken::ProducerToken(BlockingConcurrentQueue<T, Traits>& queue)
    : producer(
          reinterpret_cast<ConcurrentQueue<T, Traits>*>(&queue)->recycle_or_create_producer(true)) {
  if (producer != nullptr) {
    producer->token = this;
  }
}

template <typename T, typename Traits>
ConsumerToken::ConsumerToken(ConcurrentQueue<T, Traits>& queue)
    : itemsConsumedFromCurrent(0), currentProducer(nullptr), desiredProducer(nullptr) {
  initialOffset = queue.nextExplicitConsumerId.fetch_add(1, std::memory_order_release);
  lastKnownGlobalOffset = -1;
}

template <typename T, typename Traits>
ConsumerToken::ConsumerToken(BlockingConcurrentQueue<T, Traits>& queue)
    : itemsConsumedFromCurrent(0), currentProducer(nullptr), desiredProducer(nullptr) {
  initialOffset =
      reinterpret_cast<ConcurrentQueue<T, Traits>*>(&queue)->nextExplicitConsumerId.fetch_add(
          1, std::memory_order_release);
  lastKnownGlobalOffset = -1;
}

template <typename T, typename Traits>
inline void swap(ConcurrentQueue<T, Traits>& a, ConcurrentQueue<T, Traits>& b) MOODYCAMEL_NOEXCEPT {
  a.swap(b);
}

inline void swap(ProducerToken& a, ProducerToken& b) MOODYCAMEL_NOEXCEPT {
  a.swap(b);
}

inline void swap(ConsumerToken& a, ConsumerToken& b) MOODYCAMEL_NOEXCEPT {
  a.swap(b);
}

template <typename T, typename Traits>
inline void swap(
    typename ConcurrentQueue<T, Traits>::ImplicitProducerKVP& a,
    typename ConcurrentQueue<T, Traits>::ImplicitProducerKVP& b) MOODYCAMEL_NOEXCEPT {
  a.swap(b);
}

} // namespace moodycamel

#if defined(__GNUC__)
#pragma GCC diagnostic pop
#endif<|MERGE_RESOLUTION|>--- conflicted
+++ resolved
@@ -353,20 +353,6 @@
 } // namespace details
 } // namespace moodycamel
 
-<<<<<<< HEAD
-
-// TSAN can false report races in lock-free code.  To enable TSAN to be used from projects that use this one,
-// we can apply per-function compile-time suppression.
-// See https://clang.llvm.org/docs/ThreadSanitizer.html#has-feature-thread-sanitizer
-#if defined(__has_feature)
-#if __has_feature(thread_sanitizer)
-#define MOODYCAMEL_NO_TSAN __attribute__((no_sanitize("thread")))
-#else
-#define MOODYCAMEL_NO_TSAN
-#endif
-#else
-#define MOODYCAMEL_NO_TSAN
-=======
 // TSAN can false report races in lock-free code.  To enable TSAN to be used from projects that use
 // this one, we can apply per-function compile-time suppression. See
 // https://clang.llvm.org/docs/ThreadSanitizer.html#has-feature-thread-sanitizer
@@ -376,7 +362,6 @@
 #undef MOODYCAMEL_NO_TSAN
 #define MOODYCAMEL_NO_TSAN __attribute__((no_sanitize("thread")))
 #endif // TSAN
->>>>>>> 665b1852
 #endif // TSAN
 
 // Compiler-specific likely/unlikely hints
